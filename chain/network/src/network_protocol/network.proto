--- conflicted
+++ resolved
@@ -6,11 +6,7 @@
 import "google/protobuf/timestamp.proto";
 
 // Proof that a given peer owns the account key.
-<<<<<<< HEAD
-// Included in every outbound TIER1 handshake.
-=======
 // Included in every handshake sent by a validator node.
->>>>>>> 76d39828
 // Note: sign AccountKeyPayload, rather than OwnedAccount directly.
 message OwnedAccount {
   PublicKey account_key = 1; // required
@@ -25,10 +21,6 @@
   google.protobuf.Timestamp timestamp = 3; // required
 }
 
-<<<<<<< HEAD
-
-=======
->>>>>>> 76d39828
 // A payload that can be signed with account keys.
 // Since account keys are used to sign things in independent contexts,
 // we need this common enum to prevent message replay attacks, like this one:
