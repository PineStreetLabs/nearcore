use crate::network_protocol::Edge;
use crate::private_actix::StopMsg;
use crate::routing;
use crate::stats::metrics;
use crate::store;
use crate::time;
use actix::{Actor as _, ActorContext as _, Context, Running};
use near_o11y::{handler_debug_span, handler_trace_span, OpenTelemetrySpanExt, WithSpanContext};
use near_performance_metrics_macros::perf;
use near_primitives::network::PeerId;
use parking_lot::RwLock;
use std::collections::{HashMap, HashSet};
use std::sync::Arc;
use tracing::warn;

/// Actor that maintains routing table information.
///
/// We store the following information
///   - routing information (where a message should be send to reach given peer)
///
/// We use store for following reasons:
///   - store removed edges to disk
///   - we currently don't store active edges to disk
pub(crate) struct Actor {
    clock: time::Clock,
    my_peer_id: PeerId,
    // routing::Actor is the only actor which is allowed to update the Graph.
    // Other actors (namely PeerManagerActor) are supposed to have read-only access to it.
    // Graph is locked for writes only to update a bunch of edges.
    // You must not put expensive computations under the lock and/or DB access.
    // TODO: Reimplement GraphWithCache to GraphWithCache(Arc<RwLock<GraphWithCacheInner>>),
    // to enforce the constraint above.
    graph: Arc<RwLock<routing::GraphWithCache>>,
    store: store::Store,
    /// Last time a peer was reachable.
    peer_reachable_at: HashMap<PeerId, time::Instant>,
}

impl Actor {
    pub(super) fn new(
        clock: time::Clock,
        store: store::Store,
        graph: Arc<RwLock<routing::GraphWithCache>>,
    ) -> Self {
        let my_peer_id = graph.read().my_peer_id();
        Self { clock, my_peer_id, graph, store, peer_reachable_at: Default::default() }
    }

    pub fn spawn(
        clock: time::Clock,
        store: store::Store,
        graph: Arc<RwLock<routing::GraphWithCache>>,
    ) -> actix::Addr<Self> {
        let arbiter = actix::Arbiter::new();
        Actor::start_in_arbiter(&arbiter.handle(), |_| Self::new(clock, store, graph))
    }

    /// Add several edges to the current view of the network.
    /// These edges are assumed to have been verified at this point.
    /// Each edge actually represents a "version" of an edge, identified by Edge.nonce.
    /// Returns a list of edges (versions) which were not previously observed. Requires DB access.
    ///
    /// Everytime we remove an edge we store all edges removed at given time to disk.
    /// If new edge comes comes that is adjacent to a peer that has been previously removed,
    /// we will try to re-add edges previously removed from disk.
    pub fn add_verified_edges(&mut self, edges: Vec<Edge>) -> Vec<Edge> {
        let total = edges.len();
        // load the components BEFORE graph.update_edges
        // so that result doesn't contain edges we already have in storage.
        // It is especially important for initial full sync with peers, because
        // we broadcast all the returned edges to all connected peers.
        for edge in &edges {
            let key = edge.key();
            self.load_component(&key.0);
            self.load_component(&key.1);
        }
        let edges = self.graph.write().update_edges(edges);
        // Update metrics after edge update
        metrics::EDGE_UPDATES.inc_by(total as u64);
        metrics::EDGE_ACTIVE.set(self.graph.read().total_active_edges() as i64);
        metrics::EDGE_TOTAL.set(self.graph.read().edges().len() as i64);
        edges
    }

    /// If peer_id is not in memory check if it is on disk in bring it back on memory.
    ///
    /// Note: here an advanced example, which shows what's happening.
    /// Let's say we have a full graph fully connected with nodes `A, B, C, D`.
    /// Step 1 ) `A`, `B` get removed.
    /// We store edges belonging to `A` and `B`: `<A,B>, <A,C>, <A, D>, <B, C>, <B, D>`
    /// into component 1 let's call it `C_1`.
    /// And mapping from `A` to `C_1`, and from `B` to `C_1`
    ///
    /// Note that `C`, `D` is still active.
    ///
    /// Step 2) 'C' gets removed.
    /// We stored edges <C, D> into component 2 `C_2`.
    /// And a mapping from `C` to `C_2`.
    ///
    /// Note that `D` is still active.
    ///
    /// Step 3) An active edge gets added from `D` to `A`.
    /// We will load `C_1` and try to re-add all edges belonging to `C_1`.
    /// We will add `<A,B>, <A,C>, <A, D>, <B, C>, <B, D>`
    ///
    /// Important note: `C_1` also contains an edge from `A` to `C`, though `C` was removed in `C_2`.
    /// - 1) We will not load edges belonging to `C_2`, even though we are adding an edges from `A` to deleted `C`.
    /// - 2) We will not delete mapping from `C` to `C_2`, because `C` doesn't belong to `C_1`.
    /// - 3) Later, `C` will be deleted, because we will figure out it's not reachable.
    /// New component `C_3` will be created.
    /// And mapping from `C` to `C_2` will be overridden by mapping from `C` to `C_3`.
    /// And therefore `C_2` component will become unreachable.
    /// TODO(gprusak): this whole algorithm seems to be leaking stuff to storage and never cleaning up.
    /// What is the point of it? What does it actually gives us?
    fn load_component(&mut self, peer_id: &PeerId) {
        if *peer_id == self.my_peer_id || self.peer_reachable_at.contains_key(peer_id) {
            return;
        }
        let edges = match self.store.pop_component(peer_id) {
            Ok(edges) => edges,
            Err(e) => {
                warn!("self.store.pop_component({}): {}", peer_id, e);
                return;
            }
        };
        self.graph.write().update_edges(edges);
    }

    /// Prunes peers unreachable since <unreachable_since> (and their adjacent edges)
    /// from the in-mem graph and stores them in DB.
    /// # Returns
    /// List of edges removed.
    pub(crate) fn prune_unreachable_peers(
        &mut self,
        unreachable_since: time::Instant,
    ) -> Vec<Edge> {
        let _d = delay_detector::DelayDetector::new(|| "pruning unreachable peers".into());

        // Select peers to prune.
        let mut peers = HashSet::new();
        for (k, _) in self.graph.read().edges() {
            for peer_id in [&k.0, &k.1] {
                if self
                    .peer_reachable_at
                    .get(peer_id)
                    .map(|t| t < &unreachable_since)
                    .unwrap_or(true)
                {
                    peers.insert(peer_id.clone());
                }
            }
        }
        if peers.is_empty() {
            return vec![];
        }

        // Prune peers from peer_reachable_at.
        for peer_id in &peers {
            self.peer_reachable_at.remove(&peer_id);
        }

        // Prune edges from graph.
        let edges = self.graph.write().remove_adjacent_edges(&peers);

        // Store the pruned data in DB.
        if let Err(e) = self.store.push_component(&peers, &edges) {
            warn!("self.store.push_component(): {}", e);
        }
        edges
    }

    /// update_routing_table
    /// 1. recomputes the routing table (if needed)
    /// 2. bumps peer_reachable_at to now() for peers which are still reachable.
    /// 3. prunes peers which are unreachable `prune_unreachable_since`.
    /// Returns the new routing table and the pruned edges - adjacent to the pruned peers.
    /// Should be called periodically.
    pub fn update_routing_table(
        &mut self,
        prune_unreachable_since: Option<time::Instant>,
        prune_edges_older_than: Option<time::Utc>,
    ) -> (Arc<routing::NextHopTable>, Vec<Edge>) {
        if let Some(prune_edges_older_than) = prune_edges_older_than {
            self.graph.write().prune_old_edges(prune_edges_older_than)
        }
        let next_hops = self.graph.read().next_hops();
        // Update peer_reachable_at.
        let now = self.clock.now();
        self.peer_reachable_at.insert(self.my_peer_id.clone(), now);
        for peer in next_hops.keys() {
            self.peer_reachable_at.insert(peer.clone(), now);
        }
<<<<<<< HEAD
        // Do not prune if there are edges to validate in flight.
        // TODO:
        /*if self.edge_validator_requests_in_progress != 0 {
            prune_unreachable_since = None;
        }*/
=======
>>>>>>> 812eb188
        let pruned_edges = match prune_unreachable_since {
            None => vec![],
            Some(t) => self.prune_unreachable_peers(t),
        };
        (next_hops, pruned_edges)
    }
}

impl actix::Actor for Actor {
    type Context = Context<Self>;
    fn started(&mut self, _ctx: &mut Self::Context) {}
    fn stopping(&mut self, _ctx: &mut Self::Context) -> Running {
        Running::Stop
    }
    fn stopped(&mut self, _ctx: &mut Self::Context) {
        actix::Arbiter::current().stop();
    }
}

impl actix::Handler<WithSpanContext<StopMsg>> for Actor {
    type Result = ();
    fn handle(&mut self, msg: WithSpanContext<StopMsg>, ctx: &mut Self::Context) -> Self::Result {
        let (_span, _msg) = handler_debug_span!(target: "network", msg);
        ctx.stop();
    }
}

/// Messages for `RoutingTableActor`
#[derive(actix::Message, Debug, strum::IntoStaticStr)]
#[rtype(result = "Response")]
pub(crate) enum Message {
    /// Add verified edges to routing table actor and update stats.
    /// Each edge contains signature of both peers.
    /// We say that the edge is "verified" if and only if we checked that the `signature0` and
    /// `signature1` is valid.
    AddVerifiedEdges { edges: Vec<Edge> },
    /// Request routing table update and maybe prune edges.
    RoutingTableUpdate {
        prune_unreachable_since: Option<time::Instant>,
        prune_edges_older_than: Option<time::Utc>,
    },
}

#[derive(actix::MessageResponse, Debug)]
pub enum Response {
    Empty,
    AddVerifiedEdges(Vec<Edge>),
    RoutingTableUpdate {
        /// PeerManager maintains list of local edges. We will notify `PeerManager`
        /// to remove those edges.
        pruned_edges: Vec<Edge>,
        /// Active PeerId that are part of the shortest path to each PeerId.
        next_hops: Arc<routing::NextHopTable>,
    },
}

impl actix::Handler<WithSpanContext<Message>> for Actor {
    type Result = Response;

    #[perf]
    fn handle(&mut self, msg: WithSpanContext<Message>, _ctx: &mut Self::Context) -> Self::Result {
        let msg_type: &str = (&msg.msg).into();
        let (_span, msg) = handler_trace_span!(target: "network", msg, msg_type);
        let _timer =
            metrics::ROUTING_TABLE_MESSAGES_TIME.with_label_values(&[msg_type]).start_timer();
        match msg {
            // Adds verified edges to the graph. Accesses DB.
            Message::AddVerifiedEdges { edges } => {
                Response::AddVerifiedEdges(self.add_verified_edges(edges))
            }
            // Recalculates the routing table.
            Message::RoutingTableUpdate { prune_unreachable_since, prune_edges_older_than } => {
                let (next_hops, pruned_edges) =
                    self.update_routing_table(prune_unreachable_since, prune_edges_older_than);
                Response::RoutingTableUpdate { pruned_edges, next_hops }
            }
        }
    }
}<|MERGE_RESOLUTION|>--- conflicted
+++ resolved
@@ -190,14 +190,6 @@
         for peer in next_hops.keys() {
             self.peer_reachable_at.insert(peer.clone(), now);
         }
-<<<<<<< HEAD
-        // Do not prune if there are edges to validate in flight.
-        // TODO:
-        /*if self.edge_validator_requests_in_progress != 0 {
-            prune_unreachable_since = None;
-        }*/
-=======
->>>>>>> 812eb188
         let pruned_edges = match prune_unreachable_since {
             None => vec![],
             Some(t) => self.prune_unreachable_peers(t),
