--- conflicted
+++ resolved
@@ -27,11 +27,7 @@
 
     // Check that RoutingTableView always selects a valid next hop.
     let rtv = RoutingTableView::new(store, data::make_peer_id(rng));
-<<<<<<< HEAD
-    rtv.set_next_hops(next_hops.clone());
-=======
     rtv.update(&[], next_hops.clone());
->>>>>>> 1138eda4
     for _ in 0..1000 {
         let p = peers.choose(rng).unwrap();
         let got = rtv.find_route(&clock.clock(), &PeerIdOrHash::PeerId(p.clone())).unwrap();
