--- conflicted
+++ resolved
@@ -2,13 +2,8 @@
 use crate::config;
 use crate::debug::{DebugStatus, GetDebugStatus};
 use crate::network_protocol::{
-<<<<<<< HEAD
     AccountOrPeerIdOrHash, Edge, PeerIdOrHash, PeerMessage, Ping, Pong, RawRoutedMessage,
-    RoutedMessageBody, SignedAccountData, StateResponseInfo, SyncAccountsData,
-=======
-    AccountOrPeerIdOrHash, Edge, PeerMessage, Ping, Pong, RawRoutedMessage, RoutedMessageBody,
-    SignedAccountData, StateResponseInfo,
->>>>>>> 085b6410
+    RoutedMessageBody, SignedAccountData, StateResponseInfo,
 };
 use crate::peer::peer_actor::PeerActor;
 use crate::peer_manager::connection;
@@ -125,11 +120,7 @@
     // it is hard to pinpoint all the places when the processing of a message is
     // actually complete. Currently this event is reported only for some message types,
     // feel free to add support for more.
-<<<<<<< HEAD
     MessageProcessed(tcp::Tier, PeerMessage),
-=======
-    MessageProcessed(PeerMessage),
->>>>>>> 085b6410
     // Reported every time a new list of proxies has been constructed.
     Tier1AdvertiseProxies(Vec<Arc<SignedAccountData>>),
     // Reported when a handshake has been started.
@@ -238,7 +229,6 @@
             client,
             whitelist_nodes,
         ));
-<<<<<<< HEAD
         arbiter.spawn({
             let arbiter = arbiter.clone();
             let state = state.clone();
@@ -276,7 +266,7 @@
                         }
                     });
                 }
-                if let Some(cfg) = state.config.features.tier1.clone() {
+                if let Some(cfg) = state.config.tier1.clone() {
                     // Connect to TIER1 proxies and broadcast the list those connections periodically.
                     arbiter.spawn({
                         let clock = clock.clone();
@@ -306,22 +296,6 @@
                 }
             }
         });
-=======
-        if let Some(cfg) = state.config.tier1.clone() {
-            // Connect to TIER1 proxies and broadcast the list those connections periodically.
-            arbiter.spawn({
-                let clock = clock.clone();
-                let state = state.clone();
-                let mut interval = time::Interval::new(clock.now(), cfg.advertise_proxies_interval);
-                async move {
-                    loop {
-                        interval.tick(&clock).await;
-                        state.tier1_advertise_proxies(&clock).await;
-                    }
-                }
-            });
-        }
->>>>>>> 085b6410
         Ok(Self::start_in_arbiter(&arbiter, move |_ctx| Self {
             my_peer_id: my_peer_id.clone(),
             started_connect_attempts: false,
@@ -1027,12 +1001,8 @@
         // If tier1 is not enabled, we skip set_keys() call.
         // This way self.state.accounts_data is always empty, hence no data
         // will be collected or broadcasted.
-<<<<<<< HEAD
-        if state.config.features.tier1.is_none() {
-=======
         if state.config.tier1.is_none() {
             state.config.event_sink.push(Event::SetChainInfo);
->>>>>>> 085b6410
             return;
         }
         // If the key set didn't change, early exit.
@@ -1050,24 +1020,11 @@
                 // and this node won't be able to connect to proxies until it happens (and only the
                 // connected proxies are included in the advertisement). We run tier1_advertise_proxies
                 // periodically in the background anyway to cover those cases.
-<<<<<<< HEAD
-                state.tier1_advertise_proxies(&clock).await;
-                // The set of tier1 accounts has changed.
-                // We might miss some data, so we start a full sync with the tier2 peers.
-                state.tier2.broadcast_message(Arc::new(PeerMessage::SyncAccountsData(
-                    SyncAccountsData {
-                        incremental: false,
-                        requesting_full_sync: true,
-                        accounts_data: state.accounts_data.load().data.values().cloned().collect(),
-                    },
-                )));
-=======
                 //
                 // The set of tier1 accounts has changed, so we might be missing some accounts_data
                 // that our peers know about. tier1_advertise_proxies() has a side effect
                 // of asking peers for a full sync of the accounts_data with the TIER2 peers.
                 state.tier1_advertise_proxies(&clock).await;
->>>>>>> 085b6410
                 state.config.event_sink.push(Event::SetChainInfo);
             }
             .in_current_span(),
