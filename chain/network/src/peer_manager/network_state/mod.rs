use crate::accounts_data;
use crate::client;
use crate::concurrency::demux;
use crate::concurrency::rate;
use crate::concurrency::runtime::Runtime;
use crate::config;
use crate::network_protocol::{
    Edge, EdgeState, PartialEdgeInfo, PeerIdOrHash, PeerInfo, PeerMessage, Ping, Pong,
    RawRoutedMessage, RoutedMessageBody, RoutedMessageV2, SignedAccountData,
};
use crate::peer::peer_actor::{ClosingReason, ConnectionClosedEvent};
use crate::peer_manager::connection;
use crate::peer_manager::peer_manager_actor::Event;
use crate::peer_manager::peer_store;
use crate::private_actix::RegisterPeerError;
use crate::routing::route_back_cache::RouteBackCache;
use crate::stats::metrics;
use crate::store;
use crate::tcp;
use crate::time;
use crate::types::{ChainInfo, PeerType, ReasonForBan};
use arc_swap::ArcSwap;
use near_primitives::block::GenesisId;
use near_primitives::hash::CryptoHash;
use near_primitives::network::PeerId;
use near_primitives::types::AccountId;
use parking_lot::Mutex;
use std::net::SocketAddr;
use std::sync::atomic::{AtomicU32, AtomicUsize, Ordering};
use std::sync::Arc;
use tracing::Instrument as _;

mod routing;
mod tier1;

/// Limit number of pending Peer actors to avoid OOM.
pub(crate) const LIMIT_PENDING_PEERS: usize = 60;

/// Send important messages three times.
/// We send these messages multiple times to reduce the chance that they are lost
const IMPORTANT_MESSAGE_RESENT_COUNT: usize = 3;

/// Size of LRU cache size of recent routed messages.
/// It should be large enough to detect duplicates (i.e. all messages received during
/// production of 1 block should fit).
const RECENT_ROUTED_MESSAGES_CACHE_SIZE: usize = 10000;

/// How long a peer has to be unreachable, until we prune it from the in-memory graph.
const PRUNE_UNREACHABLE_PEERS_AFTER: time::Duration = time::Duration::hours(1);

/// Remove the edges that were created more that this duration ago.
pub const PRUNE_EDGES_AFTER: time::Duration = time::Duration::minutes(30);

impl WhitelistNode {
    pub fn from_peer_info(pi: &PeerInfo) -> anyhow::Result<Self> {
        Ok(Self {
            id: pi.id.clone(),
            addr: if let Some(addr) = pi.addr {
                addr.clone()
            } else {
                anyhow::bail!("addess is missing");
            },
            account_id: pi.account_id.clone(),
        })
    }
}

#[derive(Clone, PartialEq, Eq)]
pub(crate) struct WhitelistNode {
    id: PeerId,
    addr: SocketAddr,
    account_id: Option<AccountId>,
}

pub(crate) struct NetworkState {
    /// Dedicated runtime for `NetworkState` which runs in a separate thread.
    /// Async methods of NetworkState are not cancellable,
    /// so calling them from, for example, PeerActor is dangerous because
    /// PeerActor can be stopped at any moment.
    /// WARNING: DO NOT spawn infinite futures/background loops on this arbiter,
    /// as it will be automatically closed only when the NetworkState is dropped.
    /// WARNING: actix actors can be spawned only when actix::System::current() is set.
    /// DO NOT spawn actors from a task on this runtime.
    runtime: Runtime,
    /// PeerManager config.
    pub config: config::VerifiedConfig,
    /// When network state has been constructed.
    pub created_at: time::Instant,
    /// GenesisId of the chain.
    pub genesis_id: GenesisId,
    pub client: Arc<dyn client::Client>,

    /// Network-related info about the chain.
    pub chain_info: ArcSwap<Option<ChainInfo>>,
    /// AccountsData for TIER1 accounts.
    pub accounts_data: Arc<accounts_data::Cache>,
    /// Connected peers (inbound and outbound) with their full peer information.
    pub tier2: connection::Pool,
    pub tier1: connection::Pool,
    /// Semaphore limiting inflight inbound handshakes.
    pub inbound_handshake_permits: Arc<tokio::sync::Semaphore>,
    /// Peer store that provides read/write access to peers.
    pub peer_store: peer_store::PeerStore,
    /// A graph of the whole NEAR network.
    pub graph: Arc<crate::routing::Graph>,

<<<<<<< HEAD
    /// Hashes of the body of recently received routed messages.
    /// It allows us to determine whether messages arrived faster over TIER1 or TIER2 network.
    pub recent_routed_messages: Mutex<lru::LruCache<CryptoHash, ()>>,

    /// Hash of messages that requires routing back to respective previous hop.
=======
    /// Hash of messages that requires routing back to respective previous hop.
    /// Currently unused, as TIER1 messages do not require a response.
    /// Also TIER1 connections are direct by design (except for proxies),
    /// so routing shouldn't really be needed.
    /// TODO(gprusak): consider removing it altogether.
    ///
    /// Note that the route_back table for TIER2 is stored in graph.routing_table_view.
>>>>>>> 03eb0d62
    pub tier1_route_back: Mutex<RouteBackCache>,

    /// Shared counter across all PeerActors, which counts number of `RoutedMessageBody::ForwardTx`
    /// messages sincce last block.
    pub txns_since_last_block: AtomicUsize,

    pub tier1_recv_limiter: rate::Limiter,

    /// Whitelisted nodes, which are allowed to connect even if the connection limit has been
    /// reached.
    whitelist_nodes: Vec<WhitelistNode>,
    /// Maximal allowed number of peer connections.
    /// It is initialized with config.max_num_peers and is mutable
    /// only so that it can be changed in tests.
    /// TODO(gprusak): determine why tests need to change that dynamically
    /// in the first place.
    pub max_num_peers: AtomicU32,

    /// Mutex which prevents overlapping calls to tier1_advertise_proxies.
    tier1_advertise_proxies_mutex: tokio::sync::Mutex<()>,
    /// Demultiplexer aggregating calls to add_edges().
    add_edges_demux: demux::Demux<Vec<Edge>, ()>,

    /// Mutex serializing calls to set_chain_info(), which mutates a bunch of stuff non-atomically.
    /// TODO(gprusak): make it use synchronization primitives in some more canonical way.
    set_chain_info_mutex: Mutex<()>,
}

impl NetworkState {
    pub fn new(
        clock: &time::Clock,
        store: store::Store,
        peer_store: peer_store::PeerStore,
        config: config::VerifiedConfig,
        genesis_id: GenesisId,
        client: Arc<dyn client::Client>,
        whitelist_nodes: Vec<WhitelistNode>,
    ) -> Self {
        Self {
            runtime: Runtime::new(),
            graph: Arc::new(crate::routing::Graph::new(
                crate::routing::GraphConfig {
                    node_id: config.node_id(),
                    prune_unreachable_peers_after: PRUNE_UNREACHABLE_PEERS_AFTER,
                    prune_edges_after: Some(PRUNE_EDGES_AFTER),
                },
                store.clone(),
            )),
            genesis_id,
            client,
            chain_info: Default::default(),
            tier2: connection::Pool::new(config.node_id()),
            tier1: connection::Pool::new(config.node_id()),
            inbound_handshake_permits: Arc::new(tokio::sync::Semaphore::new(LIMIT_PENDING_PEERS)),
            peer_store,
            accounts_data: Arc::new(accounts_data::Cache::new()),
            tier1_route_back: Mutex::new(RouteBackCache::default()),
<<<<<<< HEAD
            tier1_recv_limiter: rate::Limiter::new(clock, config.tier1_total_throughput_bytes),
            recent_routed_messages: Mutex::new(lru::LruCache::new(
                RECENT_ROUTED_MESSAGES_CACHE_SIZE,
            )),
=======
>>>>>>> 03eb0d62
            txns_since_last_block: AtomicUsize::new(0),
            whitelist_nodes,
            max_num_peers: AtomicU32::new(config.max_num_peers),
            add_edges_demux: demux::Demux::new(config.routing_table_update_rate_limit),
            set_chain_info_mutex: Mutex::new(()),
            config,
            created_at: clock.now(),
            tier1_advertise_proxies_mutex: tokio::sync::Mutex::new(()),
        }
    }

    /// Spawn a future on the runtime which has the same lifetime as the NetworkState instance.
    /// In particular if the future contains the NetworkState handler, it will be run until
    /// completion. It is safe to self.spawn(...).await.unwrap(), since runtime will be kept alive
    /// by the reference to self.
    ///
    /// It should be used to make the public methods cancellable: you spawn the
    /// noncancellable logic on self.runtime and just await it: in case the call is cancelled,
    /// the noncancellable logic will be run in the background anyway.
    fn spawn<R: 'static + Send>(
        &self,
        fut: impl std::future::Future<Output = R> + 'static + Send,
    ) -> tokio::task::JoinHandle<R> {
        self.runtime.handle.spawn(fut.in_current_span())
    }

    /// Stops peer instance if it is still connected,
    /// and then mark peer as banned in the peer store.
    pub fn disconnect_and_ban(
        &self,
        clock: &time::Clock,
        peer_id: &PeerId,
        ban_reason: ReasonForBan,
    ) {
        let tier2 = self.tier2.load();
        if let Some(peer) = tier2.ready.get(peer_id) {
            peer.stop(Some(ban_reason));
        } else {
            if let Err(err) = self.peer_store.peer_ban(clock, peer_id, ban_reason) {
                tracing::error!(target: "network", ?err, "Failed to save peer data");
            }
        }
    }

    /// is_peer_whitelisted checks whether a peer is a whitelisted node.
    /// whitelisted nodes are allowed to connect, even if the inbound connections limit has
    /// been reached. This predicate should be evaluated AFTER the Handshake.
    pub fn is_peer_whitelisted(&self, peer_info: &PeerInfo) -> bool {
        self.whitelist_nodes
            .iter()
            .filter(|wn| wn.id == peer_info.id)
            .filter(|wn| Some(wn.addr) == peer_info.addr)
            .any(|wn| wn.account_id.is_none() || wn.account_id == peer_info.account_id)
    }

    /// predicate checking whether we should allow an inbound connection from peer_info.
    fn is_inbound_allowed(&self, peer_info: &PeerInfo) -> bool {
        // Check if we have spare inbound connections capacity.
        let tier2 = self.tier2.load();
        if tier2.ready.len() + tier2.outbound_handshakes.len()
            < self.max_num_peers.load(Ordering::Relaxed) as usize
            && !self.config.inbound_disabled
        {
            return true;
        }
        // Whitelisted nodes are allowed to connect, even if the inbound connections limit has
        // been reached.
        if self.is_peer_whitelisted(peer_info) {
            return true;
        }
        false
    }

    /// Register a direct connection to a new peer. This will be called after successfully
    /// establishing a connection with another peer. It becomes part of the connected peers.
    ///
    /// To build new edge between this pair of nodes both signatures are required.
    /// Signature from this node is passed in `edge_info`
    /// Signature from the other node is passed in `full_peer_info.edge_info`.
    pub async fn register(
        self: &Arc<Self>,
        clock: &time::Clock,
        conn: Arc<connection::Connection>,
    ) -> Result<(), RegisterPeerError> {
        let this = self.clone();
        let clock = clock.clone();
        self.spawn(async move {
            let peer_info = &conn.peer_info;
            // Check if this is a blacklisted peer.
            if peer_info.addr.as_ref().map_or(true, |addr| this.peer_store.is_blacklisted(addr)) {
                tracing::debug!(target: "network", peer_info = ?peer_info, "Dropping connection from blacklisted peer or unknown address");
                return Err(RegisterPeerError::Blacklisted);
            }

            if this.peer_store.is_banned(&peer_info.id) {
                tracing::debug!(target: "network", id = ?peer_info.id, "Dropping connection from banned peer");
                return Err(RegisterPeerError::Banned);
            }

            match conn.tier {
                tcp::Tier::T1 => {
<<<<<<< HEAD
                    if !this.config.tier1.as_ref().map_or(false, |c| c.enable_inbound) {
                        return Err(RegisterPeerError::Tier1InboundDisabled);
                    }
                    if conn.peer_type == PeerType::Inbound {
=======
                    if conn.peer_type == PeerType::Inbound {
                        if !this.config.tier1.as_ref().map_or(false, |c| c.enable_inbound) {
                            return Err(RegisterPeerError::Tier1InboundDisabled);
                        }
>>>>>>> 03eb0d62
                        // Allow for inbound TIER1 connections only directly from a TIER1 peers.
                        let owned_account = match &conn.owned_account {
                            Some(it) => it,
                            None => return Err(RegisterPeerError::NotTier1Peer),
                        };
                        if !this.accounts_data.load().keys.contains(&owned_account.account_key) {
                            return Err(RegisterPeerError::NotTier1Peer);
                        }
                    }
                    this.tier1.insert_ready(conn).map_err(RegisterPeerError::PoolError)?;
                }
                tcp::Tier::T2 => {
                    if conn.peer_type == PeerType::Inbound {
                        if !this.is_inbound_allowed(&peer_info) {
                            // TODO(1896): Gracefully drop inbound connection for other peer.
                            let tier2 = this.tier2.load();
                            tracing::debug!(target: "network",
                                tier2 = tier2.ready.len(), outgoing_peers = tier2.outbound_handshakes.len(),
                                max_num_peers = this.max_num_peers.load(Ordering::Relaxed),
                                "Dropping handshake (network at max capacity)."
                            );
                            return Err(RegisterPeerError::ConnectionLimitExceeded);
                        }
                    }
                    // Verify and broadcast the edge of the connection. Only then insert the new
                    // connection to TIER2 pool, so that nothing is broadcasted to conn.
                    // TODO(gprusak): consider actually banning the peer for consistency.
                    this.add_edges(&clock, vec![conn.edge.load().as_ref().clone()])
                        .await
                        .map_err(|_: ReasonForBan| RegisterPeerError::InvalidEdge)?;
                    this.tier2.insert_ready(conn.clone()).map_err(RegisterPeerError::PoolError)?;
                    // Best effort write to DB.
                    if let Err(err) = this.peer_store.peer_connected(&clock, peer_info) {
                        tracing::error!(target: "network", ?err, "Failed to save peer data");
                    }
                }
            }
            Ok(())
        }).await.unwrap()
    }

    /// Removes the connection from the state.
    /// It is intentionally synchronous and expected to be called from PeerActor.stopping.
    /// If it was async, there would be a risk that the unregister will be cancelled before
    /// even starting.
    pub fn unregister(
        self: &Arc<Self>,
        clock: &time::Clock,
        conn: &Arc<connection::Connection>,
        stream_id: tcp::StreamId,
        reason: ClosingReason,
    ) {
        let this = self.clone();
        let clock = clock.clone();
        let conn = conn.clone();
        self.spawn(async move {
            let peer_id = conn.peer_info.id.clone();
            if conn.tier == tcp::Tier::T1 {
                // There is no banning or routing table for TIER1.
                // Just remove the connection from the network_state.
                this.tier1.remove(&conn);
                return;
            }
            this.tier2.remove(&conn);

            // If the last edge we have with this peer represent a connection addition, create the edge
            // update that represents the connection removal.
            if let Some(edge) = this.graph.load().local_edges.get(&peer_id) {
                if edge.edge_type() == EdgeState::Active {
                    let edge_update =
                        edge.remove_edge(this.config.node_id(), &this.config.node_key);
                    this.add_edges(&clock, vec![edge_update.clone()]).await.unwrap();
                }
            }

            // Save the fact that we are disconnecting to the PeerStore.
            let res = match reason {
                ClosingReason::Ban(ban_reason) => {
                    this.peer_store.peer_ban(&clock, &conn.peer_info.id, ban_reason)
                }
                _ => this.peer_store.peer_disconnected(&clock, &conn.peer_info.id),
            };
            if let Err(err) = res {
                tracing::error!(target: "network", ?err, "Failed to save peer data");
            }
            this.config
                .event_sink
                .push(Event::ConnectionClosed(ConnectionClosedEvent { stream_id, reason }));
        });
    }

    /// Determine if the given target is referring to us.
    pub fn message_for_me(&self, target: &PeerIdOrHash) -> bool {
        let my_peer_id = self.config.node_id();
        match target {
            PeerIdOrHash::PeerId(peer_id) => &my_peer_id == peer_id,
            PeerIdOrHash::Hash(hash) => {
                self.graph.routing_table.compare_route_back(*hash, &my_peer_id)
            }
        }
    }

    pub fn send_ping(&self, clock: &time::Clock, tier: tcp::Tier, nonce: u64, target: PeerId) {
        let body = RoutedMessageBody::Ping(Ping { nonce, source: self.config.node_id() });
        let msg = RawRoutedMessage { target: PeerIdOrHash::PeerId(target), body };
        self.send_message_to_peer(clock, tier, self.sign_message(clock, msg));
    }

    pub fn send_pong(&self, clock: &time::Clock, tier: tcp::Tier, nonce: u64, target: CryptoHash) {
        let body = RoutedMessageBody::Pong(Pong { nonce, source: self.config.node_id() });
        let msg = RawRoutedMessage { target: PeerIdOrHash::Hash(target), body };
        self.send_message_to_peer(clock, tier, self.sign_message(clock, msg));
    }

    pub fn sign_message(&self, clock: &time::Clock, msg: RawRoutedMessage) -> Box<RoutedMessageV2> {
        Box::new(msg.sign(
            &self.config.node_key,
            self.config.routed_message_ttl,
            Some(clock.now_utc()),
        ))
    }

    /// Route signed message to target peer.
    /// Return whether the message is sent or not.
    pub fn send_message_to_peer(
        &self,
        clock: &time::Clock,
        tier: tcp::Tier,
        msg: Box<RoutedMessageV2>,
    ) -> bool {
        let my_peer_id = self.config.node_id();

        // Check if the message is for myself and don't try to send it in that case.
        if let PeerIdOrHash::PeerId(target) = &msg.target {
            if target == &my_peer_id {
                tracing::debug!(target: "network", account_id = ?self.config.validator.as_ref().map(|v|v.account_id()), ?my_peer_id, ?msg, "Drop signed message to myself");
                metrics::CONNECTED_TO_MYSELF.inc();
                return false;
            }
        }
        match tier {
            tcp::Tier::T1 => {
<<<<<<< HEAD
                tracing::debug!(target:"test", "sending msg over TIER1");
                let peer_id = match &msg.target {
=======
                let peer_id = match &msg.target {
                    // If a message is a response, we try to load the target from the route back
                    // cache.
>>>>>>> 03eb0d62
                    PeerIdOrHash::Hash(hash) => {
                        match self.tier1_route_back.lock().remove(clock, hash) {
                            Some(peer_id) => peer_id,
                            None => return false,
                        }
                    }
                    PeerIdOrHash::PeerId(peer_id) => peer_id.clone(),
                };
                return self.tier1.send_message(peer_id, Arc::new(PeerMessage::Routed(msg)));
            }
            tcp::Tier::T2 => match self.graph.routing_table.find_route(&clock, &msg.target) {
                Ok(peer_id) => {
                    // Remember if we expect a response for this message.
                    if msg.author == my_peer_id && msg.expect_response() {
                        tracing::trace!(target: "network", ?msg, "initiate route back");
                        self.graph.routing_table.add_route_back(&clock, msg.hash(), my_peer_id);
                    }
                    return self.tier2.send_message(peer_id, Arc::new(PeerMessage::Routed(msg)));
                }
                Err(find_route_error) => {
                    // TODO(MarX, #1369): Message is dropped here. Define policy for this case.
                    metrics::MessageDropped::NoRouteFound.inc(&msg.body);

                    tracing::debug!(target: "network",
                          account_id = ?self.config.validator.as_ref().map(|v|v.account_id()),
                          to = ?msg.target,
                          reason = ?find_route_error,
                          known_peers = ?self.graph.routing_table.reachable_peers(),
                          msg = ?msg.body,
                        "Drop signed message"
                    );
                    return false;
                }
            },
        }
    }

    /// Send message to specific account.
    /// Return whether the message is sent or not.
    /// The message might be sent over TIER1 and/or TIER2 connection depending on the message type.
    pub fn send_message_to_account(
        &self,
        clock: &time::Clock,
        account_id: &AccountId,
        msg: RoutedMessageBody,
    ) -> bool {
<<<<<<< HEAD
        if tcp::Tier::T1.is_allowed_routed(&msg) {
            tracing::debug!(target:"test", "got TIER1 message to send");
=======
        let mut success = false;
        // All TIER1 messages are being sent over both TIER1 and TIER2 connections for now,
        // so that we can actually observe the latency/reliability improvements in practice:
        // for each message we track over which network tier it arrived faster?
        if tcp::Tier::T1.is_allowed_routed(&msg) {
>>>>>>> 03eb0d62
            let accounts_data = self.accounts_data.load();
            for key in accounts_data.keys_by_id.get(account_id).iter().flat_map(|keys| keys.iter())
            {
                let data = match accounts_data.data.get(key) {
                    Some(data) => data,
                    None => continue,
                };
                let conn = match self.get_tier1_proxy(data) {
                    Some(conn) => conn,
                    None => continue,
                };
<<<<<<< HEAD
                tracing::debug!(target:"test", "found TIER1 proxy");
=======
>>>>>>> 03eb0d62
                // TODO(gprusak): in case of PartialEncodedChunk, consider stripping everything
                // but the header. This will bound the message size
                conn.send_message(Arc::new(PeerMessage::Routed(self.sign_message(
                    clock,
                    RawRoutedMessage {
                        target: PeerIdOrHash::PeerId(data.peer_id.clone()),
                        body: msg.clone(),
                    },
                ))));
<<<<<<< HEAD
=======
                success |= true;
>>>>>>> 03eb0d62
                break;
            }
        }

        let target = match self.graph.routing_table.account_owner(account_id) {
            Some(peer_id) => peer_id,
            None => {
                // TODO(MarX, #1369): Message is dropped here. Define policy for this case.
                metrics::MessageDropped::UnknownAccount.inc(&msg);
                tracing::debug!(target: "network",
                       account_id = ?self.config.validator.as_ref().map(|v|v.account_id()),
                       to = ?account_id,
                       ?msg,"Drop message: unknown account",
                );
                tracing::trace!(target: "network", known_peers = ?self.graph.routing_table.get_accounts_keys(), "Known peers");
                return false;
            }
        };

        let msg = RawRoutedMessage { target: PeerIdOrHash::PeerId(target), body: msg };
        let msg = self.sign_message(clock, msg);
        if msg.body.is_important() {
            for _ in 0..IMPORTANT_MESSAGE_RESENT_COUNT {
                success |= self.send_message_to_peer(clock, tcp::Tier::T2, msg.clone());
            }
        } else {
<<<<<<< HEAD
            self.send_message_to_peer(clock, tcp::Tier::T2, msg)
=======
            success |= self.send_message_to_peer(clock, tcp::Tier::T2, msg)
>>>>>>> 03eb0d62
        }
        success
    }

    pub async fn add_accounts_data(
        self: &Arc<Self>,
        accounts_data: Vec<Arc<SignedAccountData>>,
    ) -> Option<accounts_data::Error> {
        let this = self.clone();
        self.spawn(async move {
            // Verify and add the new data to the internal state.
            let (new_data, err) = this.accounts_data.clone().insert(accounts_data).await;
            // Broadcast any new data we have found, even in presence of an error.
            // This will prevent a malicious peer from forcing us to re-verify valid
            // datasets. See accounts_data::Cache documentation for details.
            if new_data.len() > 0 {
                let tier2 = this.tier2.load();
                let tasks: Vec<_> = tier2
                    .ready
                    .values()
                    .map(|p| this.spawn(p.send_accounts_data(new_data.clone())))
                    .collect();
                for t in tasks {
                    t.await.unwrap();
                }
            }
            err
        })
        .await
        .unwrap()
    }

    /// a) there is a peer we should be connected to, but we aren't
    /// b) there is an edge indicating that we should be disconnected from a peer, but we are connected.
    /// Try to resolve the inconsistency.
    /// We call this function every FIX_LOCAL_EDGES_INTERVAL from peer_manager_actor.rs.
    pub async fn fix_local_edges(self: &Arc<Self>, clock: &time::Clock, timeout: time::Duration) {
        let this = self.clone();
        let clock = clock.clone();
        self.spawn(async move {
            let graph = this.graph.load();
            let tier2 = this.tier2.load();
            let mut tasks = vec![];
            for edge in graph.local_edges.values() {
                let edge = edge.clone();
                let node_id = this.config.node_id();
                let other_peer = edge.other(&node_id).unwrap();
                match (tier2.ready.get(other_peer), edge.edge_type()) {
                    // This is an active connection, while the edge indicates it shouldn't.
                    (Some(conn), EdgeState::Removed) => tasks.push(this.spawn({
                        let this = this.clone();
                        let conn = conn.clone();
                        let clock = clock.clone();
                        async move {
                            conn.send_message(Arc::new(PeerMessage::RequestUpdateNonce(
                                PartialEdgeInfo::new(
                                    &node_id,
                                    &conn.peer_info.id,
                                    std::cmp::max(Edge::create_fresh_nonce(&clock), edge.next()),
                                    &this.config.node_key,
                                ),
                            )));
                            // TODO(gprusak): here we should synchronically wait for the RequestUpdateNonce
                            // response (with timeout). Until network round trips are implemented, we just
                            // blindly wait for a while, then check again.
                            clock.sleep(timeout).await;
                            match this.graph.load().local_edges.get(&conn.peer_info.id) {
                                Some(edge) if edge.edge_type() == EdgeState::Active => return,
                                _ => conn.stop(None),
                            }
                        }
                    })),
                    // We are not connected to this peer, but routing table contains
                    // information that we do. We should wait and remove that peer
                    // from routing table
                    (None, EdgeState::Active) => tasks.push(this.spawn({
                        let this = this.clone();
                        let clock = clock.clone();
                        let other_peer = other_peer.clone();
                        async move {
                            // This edge says this is an connected peer, which is currently not in the set of connected peers.
                            // Wait for some time to let the connection begin or broadcast edge removal instead.
                            clock.sleep(timeout).await;
                            if this.tier2.load().ready.contains_key(&other_peer) {
                                return;
                            }
                            // Peer is still not connected after waiting a timeout.
                            // Unwrap is safe, because new_edge is always valid.
                            let new_edge =
                                edge.remove_edge(this.config.node_id(), &this.config.node_key);
                            this.add_edges(&clock, vec![new_edge.clone()]).await.unwrap()
                        }
                    })),
                    // OK
                    _ => {}
                }
            }
            for t in tasks {
                let _ = t.await;
            }
        })
        .await
        .unwrap()
    }

    /// Sets the chain info, and updates the set of TIER1 keys.
    /// Returns true iff the set of TIER1 keys has changed.
    pub fn set_chain_info(self: &Arc<Self>, info: ChainInfo) -> bool {
        let _mutex = self.set_chain_info_mutex.lock();

        // We set state.chain_info and call accounts_data.set_keys
        // synchronously, therefore, assuming actix in-order delivery,
        // there will be no race condition between subsequent SetChainInfo
        // calls.
        self.chain_info.store(Arc::new(Some(info.clone())));

        // If tier1 is not enabled, we skip set_keys() call.
        // This way self.state.accounts_data is always empty, hence no data
        // will be collected or broadcasted.
        if self.config.tier1.is_none() {
            return false;
        }
        self.accounts_data.set_keys(info.tier1_accounts.clone())
    }
}<|MERGE_RESOLUTION|>--- conflicted
+++ resolved
@@ -104,13 +104,10 @@
     /// A graph of the whole NEAR network.
     pub graph: Arc<crate::routing::Graph>,
 
-<<<<<<< HEAD
     /// Hashes of the body of recently received routed messages.
     /// It allows us to determine whether messages arrived faster over TIER1 or TIER2 network.
     pub recent_routed_messages: Mutex<lru::LruCache<CryptoHash, ()>>,
 
-    /// Hash of messages that requires routing back to respective previous hop.
-=======
     /// Hash of messages that requires routing back to respective previous hop.
     /// Currently unused, as TIER1 messages do not require a response.
     /// Also TIER1 connections are direct by design (except for proxies),
@@ -118,7 +115,6 @@
     /// TODO(gprusak): consider removing it altogether.
     ///
     /// Note that the route_back table for TIER2 is stored in graph.routing_table_view.
->>>>>>> 03eb0d62
     pub tier1_route_back: Mutex<RouteBackCache>,
 
     /// Shared counter across all PeerActors, which counts number of `RoutedMessageBody::ForwardTx`
@@ -176,13 +172,10 @@
             peer_store,
             accounts_data: Arc::new(accounts_data::Cache::new()),
             tier1_route_back: Mutex::new(RouteBackCache::default()),
-<<<<<<< HEAD
             tier1_recv_limiter: rate::Limiter::new(clock, config.tier1_total_throughput_bytes),
             recent_routed_messages: Mutex::new(lru::LruCache::new(
                 RECENT_ROUTED_MESSAGES_CACHE_SIZE,
             )),
-=======
->>>>>>> 03eb0d62
             txns_since_last_block: AtomicUsize::new(0),
             whitelist_nodes,
             max_num_peers: AtomicU32::new(config.max_num_peers),
@@ -284,17 +277,10 @@
 
             match conn.tier {
                 tcp::Tier::T1 => {
-<<<<<<< HEAD
-                    if !this.config.tier1.as_ref().map_or(false, |c| c.enable_inbound) {
-                        return Err(RegisterPeerError::Tier1InboundDisabled);
-                    }
-                    if conn.peer_type == PeerType::Inbound {
-=======
                     if conn.peer_type == PeerType::Inbound {
                         if !this.config.tier1.as_ref().map_or(false, |c| c.enable_inbound) {
                             return Err(RegisterPeerError::Tier1InboundDisabled);
                         }
->>>>>>> 03eb0d62
                         // Allow for inbound TIER1 connections only directly from a TIER1 peers.
                         let owned_account = match &conn.owned_account {
                             Some(it) => it,
@@ -437,14 +423,9 @@
         }
         match tier {
             tcp::Tier::T1 => {
-<<<<<<< HEAD
-                tracing::debug!(target:"test", "sending msg over TIER1");
-                let peer_id = match &msg.target {
-=======
                 let peer_id = match &msg.target {
                     // If a message is a response, we try to load the target from the route back
                     // cache.
->>>>>>> 03eb0d62
                     PeerIdOrHash::Hash(hash) => {
                         match self.tier1_route_back.lock().remove(clock, hash) {
                             Some(peer_id) => peer_id,
@@ -491,16 +472,11 @@
         account_id: &AccountId,
         msg: RoutedMessageBody,
     ) -> bool {
-<<<<<<< HEAD
-        if tcp::Tier::T1.is_allowed_routed(&msg) {
-            tracing::debug!(target:"test", "got TIER1 message to send");
-=======
         let mut success = false;
         // All TIER1 messages are being sent over both TIER1 and TIER2 connections for now,
         // so that we can actually observe the latency/reliability improvements in practice:
         // for each message we track over which network tier it arrived faster?
         if tcp::Tier::T1.is_allowed_routed(&msg) {
->>>>>>> 03eb0d62
             let accounts_data = self.accounts_data.load();
             for key in accounts_data.keys_by_id.get(account_id).iter().flat_map(|keys| keys.iter())
             {
@@ -512,10 +488,6 @@
                     Some(conn) => conn,
                     None => continue,
                 };
-<<<<<<< HEAD
-                tracing::debug!(target:"test", "found TIER1 proxy");
-=======
->>>>>>> 03eb0d62
                 // TODO(gprusak): in case of PartialEncodedChunk, consider stripping everything
                 // but the header. This will bound the message size
                 conn.send_message(Arc::new(PeerMessage::Routed(self.sign_message(
@@ -525,10 +497,7 @@
                         body: msg.clone(),
                     },
                 ))));
-<<<<<<< HEAD
-=======
                 success |= true;
->>>>>>> 03eb0d62
                 break;
             }
         }
@@ -555,11 +524,7 @@
                 success |= self.send_message_to_peer(clock, tcp::Tier::T2, msg.clone());
             }
         } else {
-<<<<<<< HEAD
-            self.send_message_to_peer(clock, tcp::Tier::T2, msg)
-=======
             success |= self.send_message_to_peer(clock, tcp::Tier::T2, msg)
->>>>>>> 03eb0d62
         }
         success
     }
