--- conflicted
+++ resolved
@@ -20,11 +20,8 @@
 
     /// Atomic update of the value. Blocking.
     /// Note that `T -> (R,T)` is a state monad.
-<<<<<<< HEAD
-=======
     /// State monad is a function which takes the old state and
     /// returns the new state + additional result value.
->>>>>>> 76d39828
     pub fn update<R>(&self, f: impl FnOnce(T) -> (R, T)) -> R {
         let _guard = self.mutex.lock().unwrap();
         let (res, val) = f(self.value.load().as_ref().clone());
