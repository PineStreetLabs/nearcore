use crate::concurrency::ctx;
use crate::concurrency::scope;
use crate::concurrency::signal;
use crate::testonly::abort_on_panic;
use std::sync::atomic::{AtomicU64, Ordering};

// run a trivial future until completion => OK
#[tokio::test]
async fn must_complete_ok() {
    assert_eq!(5, scope::must_complete(async move { 5 }).await);
}

<<<<<<< HEAD
=======
struct S;
impl scope::ServiceTrait for S {
    type E = usize;
}
>>>>>>> 0c765e67

type R = Result<(), usize>;

#[tokio::test]
async fn test_spawn_after_cancelling_scope() {
    abort_on_panic();
    let res = scope::run!(|s| async {
        s.spawn(async { R::Err(7) });
        ctx::canceled().await;
        s.spawn(async { R::Err(3) });
        Ok(())
    });
    assert_eq!(R::Err(7), res);
}

#[tokio::test]
async fn test_service_termination() {
    abort_on_panic();
    let res = scope::run!(|s| async {
        let service = s.new_service(S);
        scope::try_spawn!(&service, |_| async { Ok(ctx::canceled().await) }).unwrap();
        scope::try_spawn!(&service, |_| async { Ok(ctx::canceled().await) }).unwrap();
        service.terminate();
        service.terminated().await.unwrap().unwrap();
        // Spawning after service termination should fail.
        assert!(scope::try_spawn!(&service, |_| async { R::Err(1) }).is_err());
        R::Ok(())
    });
    assert_eq!(Ok(()), res);
}

#[tokio::test]
async fn test_nested_service() {
    abort_on_panic();
    let inner_spawned = signal::Once::new();
    scope::run!(|s| async {
        let outer = s.new_service(S);
        let inner = scope::try_spawn!(&outer, |s| async { Ok(s.new_service(S)) })
            .unwrap()
            .join()
            .await
            .unwrap()
            .unwrap();
        {
            let inner = inner.clone();
            let inner_spawned = inner_spawned.clone();
            scope::try_spawn!(&outer, |_| async move {
                let x = scope::try_spawn!(&inner, |_| async move {
                    inner_spawned.send();
                    // inner service task waits for cancelation, then returns an error.
                    ctx::canceled().await;
                    R::Err(8)
                })
                .unwrap()
                .join_err()
                .await
                .unwrap()
                .err()
                .unwrap();
                // outer service task waits for inner task to return an error,
                // then it returns its own error.
                R::Err(x + 1)
            })
            .unwrap();
        }
        // Wait for the inner task to get spawned.
        inner_spawned.recv().await;
        // Terminate the inner service.
        inner.terminate();
        // Await the inner service error.
        assert_eq!(Err(8), inner.terminated().await.unwrap());
        // Expect the outer service to return an error by itself.
        assert_eq!(Err(9), outer.terminated().await.unwrap());
        R::Ok(())
    })
    .unwrap();
}

#[tokio::test]
async fn test_nested_scopes() {
    abort_on_panic();
    let res = scope::run!(|s| async {
        s.spawn(async {
            scope::run!(|s| async move {
                s.spawn(async { scope::run!(|_| async { R::Err(8) }) });
                Ok(())
            })
        });
        Ok(())
    });
    assert_eq!(Err(8), res);
}

#[tokio::test]
async fn test_already_canceled() {
    abort_on_panic();
    let res = ctx::run_canceled(async {
        // scope::run! should start a task,
        // even though the task has been already canceled.
        scope::run!(|s| async {
            s.spawn(async {
                ctx::canceled().await;
                R::Err(4)
            });
            Ok(())
        })
    })
    .await;
    assert_eq!(Err(4), res);
}

#[tokio::test]
async fn test_service_error_collected() {
    abort_on_panic();
    let res = scope::run!(|s| async {
        let service = s.new_service(S);
        scope::try_spawn!(&service, |_| async { R::Err(1) }).unwrap();
        service.terminated().await.unwrap()
    });
    assert_eq!(Err(1), res);
}

#[tokio::test]
async fn test_service_spawn_while_terminating() {
    abort_on_panic();
    let res = scope::run!(|s| async {
        let service = s.new_service(S);
        scope::try_spawn!(&service, |s| async {
            ctx::canceled().await;
            // Until service is terminated, you are still
            // able to spawn new tasks, but you cannot await them,
            // because the context is canceled at this point.
            //
            // `join()` and `join_err()` await the termination of the whole
            // service if the task returns an error. The fact that context
            // gets cancelled prevents a deadlock.
            let res = scope::spawn!(s, |_| async { R::Err(7) }).join_err().await;
            assert_eq!(Err(ctx::ErrCanceled), res);
            Ok(())
        })
        .unwrap();
        service.terminate();
        assert_eq!(Err(7), service.terminated().await.unwrap());
        // Service error doesn't affect the scope. We can return a different error, or even
        // success.
        R::Err(3)
    });
    assert_eq!(Err(3), res);
}

#[tokio::test]
async fn test_service_join() {
    abort_on_panic();
    scope::run!(|s| async {
        let service = s.new_service(S);
        // Task which returns a success doesn't terminate the service (using `join_err`).
        let res =
            scope::try_spawn!(&service, |_| async { Ok(3) }).unwrap().join_err().await.unwrap();
        assert_eq!(Ok(3), res);
        // Task which returns a success doesn't terminate the service (using `join`).
        let res = scope::try_spawn!(&service, |_| async { Ok(2) }).unwrap().join().await.unwrap();
        assert_eq!(Ok(2), res);
        // Task which returns an error terminates the service.
        let res =
            scope::try_spawn!(&service, |_| async { R::Err(7) }).unwrap().join_err().await.unwrap();
        assert_eq!(Err(7), res);
        // After the service is terminated, no new task can be spawned.
        let res = scope::try_spawn!(&service, |_| async {
            panic!("shouldn't be executed");
            #[allow(unreachable_code)]
            Ok(())
        });
        assert_eq!(scope::ErrTerminated, res.err().unwrap());
        R::Ok(())
    })
    .unwrap();
}

// We treat all tasks within a service as a single error domain.
// If more that one task returns an error, the first error is returned in every join.
#[tokio::test]
async fn test_service_join_error_override() {
    abort_on_panic();
    scope::run!(|s| async {
        let s = s.new_service(S);
        let t1 = scope::try_spawn!(&s, |_| async {
            ctx::canceled().await;
            R::Err(1)
        })
        .unwrap();
        let t2 = scope::try_spawn!(&s, |_| async {
            ctx::canceled().await;
            R::Err(2)
        })
        .unwrap();
        s.terminate();
        let res = s.terminated().await.unwrap();
        assert!(res.is_err());
        assert_eq!(res, t1.join_err().await.unwrap());
        assert_eq!(res, t2.join_err().await.unwrap());
        R::Ok(())
    })
    .unwrap();
}

#[tokio::test]
async fn test_scope_error() {
    abort_on_panic();
    let res = scope::run!(|s| async {
        let service = s.new_service(S);
        scope::try_spawn!(&service, |_| async {
            ctx::canceled().await;
            R::Ok(())
        })
        .unwrap();
        R::Err(2)
    });
    assert_eq!(Err(2), res);
}

// After all main tasks complete succesfully, the scope gets canceled.
// Background tasks of the scope should still be able to spawn more tasks
// both via `Scope::spawn()` and `Scope::spawn_bg` (although after scope
// cancelation they behave exactly the same).
#[tokio::test]
async fn test_spawn_from_spawn_bg() {
    abort_on_panic();
    let res = scope::run!(|s| async {
        s.spawn_bg(async {
            ctx::canceled().await;
            s.spawn(async {
                assert!(ctx::is_canceled());
                R::Err(3)
            });
            // Service can be spawned, but we cannot do anything about it
            // (within the canceled scope).
            s.new_service(S);
            Ok(())
        });
        Ok(())
    });
    assert_eq!(Err(3), res);
}

#[tokio::test]
async fn test_service_outside_of_the_scope() {
    let service = scope::run!(|s| async { Result::<_, ()>::Ok(s.new_service(S)) }).unwrap();
    // If the service object outlives the scope it is nested in, it should be already terminated.
    assert!(service.is_terminated());
    // Therefore spawning should fail.
    assert_eq!(
        scope::ErrTerminated,
        scope::try_spawn!(&service, |_| async {
            #[allow(unreachable_code)]
            Ok(panic!("unreachable"))
        })
        .err()
        .unwrap()
    );
}

#[tokio::test]
async fn test_access_to_vars_outside_of_scope() {
    abort_on_panic();
    // Lifetime of a is larger than scope's lifetime,
    // so it should be accessible from scope's tasks.
    let a = AtomicU64::new(0);
    let a = &a;
    scope::run!(|s| async {
        s.spawn(async move {
            scope::run!(|s| async {
                s.spawn(async {
                    a.fetch_add(1, Ordering::Relaxed);
                    R::Ok(())
                });
                R::Ok(())
            })
        });

        s.spawn(async {
            s.spawn(async {
                a.fetch_add(1, Ordering::Relaxed);
                R::Ok(())
            });
            a.fetch_add(1, Ordering::Relaxed);
            R::Ok(())
        });
        a.fetch_add(1, Ordering::Relaxed);
        s.spawn(async {
            a.fetch_add(1, Ordering::Relaxed);
            R::Ok(())
        });
        a.fetch_add(1, Ordering::Relaxed);
        R::Ok(())
    })
    .unwrap();
    assert_eq!(6, a.load(Ordering::Relaxed));
}<|MERGE_RESOLUTION|>--- conflicted
+++ resolved
@@ -10,13 +10,10 @@
     assert_eq!(5, scope::must_complete(async move { 5 }).await);
 }
 
-<<<<<<< HEAD
-=======
 struct S;
 impl scope::ServiceTrait for S {
     type E = usize;
 }
->>>>>>> 0c765e67
 
 type R = Result<(), usize>;
 
