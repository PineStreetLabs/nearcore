[package]
name = "near-network"
version = "0.0.0"
authors = ["Near Inc <hello@nearprotocol.com>"]
edition = "2021"
# Please update rust-toolchain.toml as well when changing version here:
rust-version = "1.63.0"
publish = false

[build-dependencies]
anyhow = "1.0.55"
protobuf-codegen = "3.0.1"

[dependencies]
arc-swap = "1.5"
im = "15"
rayon = "1.5"
smart-default = "0.6"
protobuf = "3.0.1"
actix = "0.13.0"
anyhow = "1.0.55"
chrono = "0.4.4"
crossbeam-channel = "0.5"
parking_lot = "0.12.1"
borsh = { version = "0.9", features = ["rc"] }
bytes = "1"
bytesize = "1.1"
conqueue = "0.4.0"
deepsize = { version = "0.2.0", optional = true }
futures = "0.3"
futures-util = "0.3"
itertools = "0.10.3"
lru = "0.7.2"
thiserror = "1"
near-rust-allocator-proxy = { version = "0.4", optional = true }
once_cell = "1.12.0"
opentelemetry = { version = "0.17", features = ["trace"] }
rand = "0.7"
rand_xorshift = "0.2"
serde = { version = "1", features = ["alloc", "derive", "rc"] }
strum = { version = "0.24", features = ["derive"] }
time = "0.3"
tokio-stream = { version = "0.1.2", features = ["net"] }
tokio-util = { version = "0.7.1", features = ["codec", "io"] }
tokio = { version = "1.18", features = ["macros", "net", "rt-multi-thread","macros"] }
tracing = "0.1.13"
tracing-opentelemetry = { version = "0.17" }
assert_matches = "1.3"

delay-detector = { path = "../../tools/delay-detector" }
near-o11y = { path = "../../core/o11y" }
near-crypto = { path = "../../core/crypto" }
<<<<<<< HEAD
near-metrics = { path = "../../core/metrics" }
=======
near-network-primitives = { path = "../network-primitives" }
>>>>>>> ea5eb92f
near-performance-metrics = { path = "../../utils/near-performance-metrics" }
near-performance-metrics-macros = { path = "../../utils/near-performance-metrics-macros" }
near-primitives = { path = "../../core/primitives" }
near-stable-hasher = { path = "../../utils/near-stable-hasher"}
near-store = { path = "../../core/store" }

[dev-dependencies]
criterion = { version = "0.3.5", default_features = false, features = ["html_reports", "cargo_bench_support"] }
tempfile = "3"
pretty_assertions = "1.2"

[features]
deepsize_feature = [
    "deepsize",
    "near-crypto/deepsize_feature",
    "near-primitives/deepsize_feature",
]
delay_detector = ["delay-detector/delay_detector"]
performance_stats = [
    "near-performance-metrics/performance_stats",
    "near-rust-allocator-proxy",
]
test_features = []

shardnet = []

[[bench]]
name = "graph"
harness = false

[[bench]]
name = "routing_table_actor"
harness = false<|MERGE_RESOLUTION|>--- conflicted
+++ resolved
@@ -50,11 +50,6 @@
 delay-detector = { path = "../../tools/delay-detector" }
 near-o11y = { path = "../../core/o11y" }
 near-crypto = { path = "../../core/crypto" }
-<<<<<<< HEAD
-near-metrics = { path = "../../core/metrics" }
-=======
-near-network-primitives = { path = "../network-primitives" }
->>>>>>> ea5eb92f
 near-performance-metrics = { path = "../../utils/near-performance-metrics" }
 near-performance-metrics-macros = { path = "../../utils/near-performance-metrics-macros" }
 near-primitives = { path = "../../core/primitives" }
