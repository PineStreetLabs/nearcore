//! Client is responsible for tracking the chain and related pieces of infrastructure.
//! Block production is done in done in this actor as well (at the moment).

use std::collections::HashMap;
use std::ops::Sub;
use std::sync::{Arc, RwLock};
use std::thread;
use std::time::{Duration, Instant};

use actix::{
    Actor, ActorFuture, Addr, AsyncContext, Context, ContextFutureSpawner, Handler, Recipient,
    WrapFuture,
};
use chrono::{DateTime, Utc};
use futures::Future;
use log::{debug, error, info, warn};

use near_chain::{
    Block, BlockApproval, BlockHeader, BlockStatus, Chain, ChainGenesis, ErrorKind, Provenance,
    RuntimeAdapter,
};
use near_chunks::ShardsManager;
use near_network::types::{
    AnnounceAccount, AnnounceAccountRoute, NetworkInfo, PeerId, ReasonForBan, StateResponseInfo,
};
use near_network::{
    NetworkClientMessages, NetworkClientResponses, NetworkRequests, NetworkResponses,
};
use near_primitives::crypto::signature::{verify, Signature};
use near_primitives::hash::{hash, CryptoHash};
use near_primitives::sharding::ShardChunkHeader;
use near_primitives::types::{AccountId, BlockIndex, ShardId};
use near_primitives::unwrap_or_return;
use near_store::Store;
use near_telemetry::TelemetryActor;

use crate::info::InfoHelper;
use crate::sync::{most_weight_peer, BlockSync, HeaderSync, StateSync, StateSyncResult};
use crate::types::{
    BlockProducer, ClientConfig, Error, ShardSyncStatus, Status, StatusSyncInfo, SyncStatus,
};
use crate::{sync, StatusResponse};
use near_primitives::rpc::ValidatorInfo;

/// Macro to either return value if the result is Ok, or exit function logging error.
macro_rules! unwrap_or_return(($obj: expr, $ret: expr) => (match $obj {
    Ok(value) => value,
    Err(err) => {
        error!(target: "client", "Error: {:?}", err);
        return $ret;
    }
}));

pub struct ClientActor {
    config: ClientConfig,
    sync_status: SyncStatus,
    chain: Chain,
    runtime_adapter: Arc<dyn RuntimeAdapter>,
    shards_mgr: ShardsManager,
    /// A mapping from a block for which a state sync is underway for the next epoch, and the object
    /// storing the current status of the state sync
    catchup_state_syncs: HashMap<CryptoHash, (StateSync, HashMap<u64, ShardSyncStatus>)>,
    block_producer: Option<BlockProducer>,
    network_actor: Recipient<NetworkRequests>,
    network_info: NetworkInfo,
    /// Identity that represents this Client at the network level.
    /// It is used as part of the messages that identify this client.
    node_id: PeerId,
    /// Set of approvals for the next block.
    approvals: HashMap<usize, Signature>,
    /// Timestamp when last block was received / processed. Used to timeout block production.
    last_block_processed: Instant,
    /// Keeps track of syncing headers.
    header_sync: HeaderSync,
    /// Keeps track of syncing block.
    block_sync: BlockSync,
    /// Keeps track of syncing state.
    state_sync: StateSync,
    /// Last time we announced our accounts as validators.
    last_val_announce_height: Option<BlockIndex>,
    /// Info helper.
    info_helper: InfoHelper,
}

fn wait_until_genesis(genesis_time: &DateTime<Utc>) {
    let now = Utc::now();
    //get chrono::Duration::num_seconds() by deducting genesis_time from now
    let chrono_seconds = genesis_time.signed_duration_since(now).num_seconds();
    //check if number of seconds in chrono::Duration larger than zero
    if chrono_seconds > 0 {
        info!(target: "chain", "Waiting until genesis: {}", chrono_seconds);
        let seconds = Duration::from_secs(chrono_seconds as u64);
        thread::sleep(seconds);
    }
}

impl ClientActor {
    pub fn new(
        config: ClientConfig,
        store: Arc<Store>,
        chain_genesis: ChainGenesis,
        runtime_adapter: Arc<dyn RuntimeAdapter>,
        node_id: PeerId,
        network_actor: Recipient<NetworkRequests>,
        block_producer: Option<BlockProducer>,
        telemtetry_actor: Addr<TelemetryActor>,
    ) -> Result<Self, Error> {
        wait_until_genesis(&chain_genesis.time);
        let chain = Chain::new(store.clone(), runtime_adapter.clone(), chain_genesis)?;
        let shards_mgr = ShardsManager::new(
            block_producer.as_ref().map(|x| x.account_id.clone()),
            runtime_adapter.clone(),
            network_actor.clone(),
            store.clone(),
        );
        let sync_status = SyncStatus::AwaitingPeers;
        let header_sync = HeaderSync::new(network_actor.clone());
        let block_sync = BlockSync::new(network_actor.clone(), config.block_fetch_horizon);
        let state_sync = StateSync::new(network_actor.clone());
        if let Some(bp) = &block_producer {
            info!(target: "client", "Starting validator node: {}", bp.account_id);
        }

        let info_helper = InfoHelper::new(telemtetry_actor, block_producer.clone());

        Ok(ClientActor {
            config,
            sync_status,
            chain,
            runtime_adapter,
            shards_mgr,
            catchup_state_syncs: HashMap::new(),
            network_actor,
            node_id,
            block_producer,
            network_info: NetworkInfo {
                num_active_peers: 0,
                peer_max_count: 0,
                most_weight_peers: vec![],
                received_bytes_per_sec: 0,
                sent_bytes_per_sec: 0,
                routes: None,
            },
            approvals: HashMap::default(),
            last_block_processed: Instant::now(),
            header_sync,
            block_sync,
            state_sync,
            last_val_announce_height: None,
            info_helper,
        })
    }

    fn check_signature_account_announce(
        &self,
        announce_account: &AnnounceAccount,
    ) -> Result<(), ReasonForBan> {
        debug!(target: "client", "Received account announce: {:?}", announce_account);
        // Check header is correct.
        let header_hash = announce_account.header_hash();
        let header = announce_account.header();

        // hash must match announcement hash ...
        if header_hash != header.hash {
            return Err(ReasonForBan::InvalidHash);
        }

        // ... and signature should be valid.
        if !self.runtime_adapter.verify_validator_signature(
            &announce_account.epoch,
            &announce_account.account_id,
            header_hash.as_ref(),
            &header.signature,
        ) {
            return Err(ReasonForBan::InvalidSignature);
        }

        // Check intermediates hops are correct.
        // Skip first element (header)
        announce_account
            .route
            .iter()
            .skip(1)
            .fold(Ok(header_hash), |previous_hash, hop| {
                // Folding function will return None if at least one hop checking fail,
                // otherwise it will return hash from last hop.
                if let Ok(previous_hash) = previous_hash {
                    let AnnounceAccountRoute { peer_id, hash: current_hash, signature } = hop;

                    let real_current_hash =
                        &hash([previous_hash.as_ref(), peer_id.as_ref()].concat().as_slice());

                    if real_current_hash != current_hash {
                        return Err(ReasonForBan::InvalidHash);
                    }

                    if verify(current_hash.as_ref(), signature, &peer_id.public_key()) {
                        Ok(previous_hash)
                    } else {
                        Err(ReasonForBan::InvalidSignature)
                    }
                } else {
                    previous_hash
                }
            })
            .map(|_hash| ())
    }
}

impl Actor for ClientActor {
    type Context = Context<Self>;

    fn started(&mut self, ctx: &mut Self::Context) {
        // Start syncing job.
        self.start_sync(ctx);

        // Start fetching information from network.
        self.fetch_network_info(ctx);

        // Start periodic logging of current state of the client.
        self.log_summary(ctx);
    }
}

impl Handler<NetworkClientMessages> for ClientActor {
    type Result = NetworkClientResponses;

    fn handle(&mut self, msg: NetworkClientMessages, ctx: &mut Context<Self>) -> Self::Result {
        match msg {
            NetworkClientMessages::Transaction(tx) => {
                let runtime_adapter = self.runtime_adapter.clone();
                let shard_id = runtime_adapter.account_id_to_shard_id(&tx.body.get_originator());
                if let Ok(chunk_extra) = self.chain.get_latest_chunk_extra(shard_id) {
                    match self.runtime_adapter.validate_tx(shard_id, chunk_extra.state_root, tx) {
                        Ok(valid_transaction) => {
                            debug!(
                                "MOO recording a transaction. I'm {:?}, {}",
                                self.block_producer.clone().unwrap().account_id,
                                shard_id
                            );
                            self.shards_mgr.insert_transaction(shard_id, valid_transaction);
                            NetworkClientResponses::ValidTx
                        }
                        Err(err) => NetworkClientResponses::InvalidTx(err),
                    }
                } else {
                    NetworkClientResponses::NoResponse
                }
            }
            NetworkClientMessages::BlockHeader(header, peer_id) => {
                self.receive_header(header, peer_id)
            }
            NetworkClientMessages::Block(block, peer_id, was_requested) => {
                self.receive_block(ctx, block, peer_id, was_requested)
            }
            NetworkClientMessages::BlockRequest(hash) => {
                if let Ok(block) = self.chain.get_block(&hash) {
                    NetworkClientResponses::Block(block.clone())
                } else {
                    NetworkClientResponses::NoResponse
                }
            }
            NetworkClientMessages::BlockHeadersRequest(hashes) => {
                if let Ok(headers) = self.retrieve_headers(hashes) {
                    NetworkClientResponses::BlockHeaders(headers)
                } else {
                    NetworkClientResponses::NoResponse
                }
            }
            NetworkClientMessages::GetChainInfo => match self.chain.head() {
                Ok(head) => NetworkClientResponses::ChainInfo {
                    genesis: self.chain.genesis().hash(),
                    height: head.height,
                    total_weight: head.total_weight,
                },
                Err(err) => {
                    error!(target: "client", "{}", err);
                    NetworkClientResponses::NoResponse
                }
            },
            NetworkClientMessages::BlockHeaders(headers, peer_id) => {
                if self.receive_headers(headers, peer_id) {
                    NetworkClientResponses::NoResponse
                } else {
                    warn!(target: "client", "Banning node for sending invalid block headers");
                    NetworkClientResponses::Ban { ban_reason: ReasonForBan::BadBlockHeader }
                }
            }
            NetworkClientMessages::BlockApproval(account_id, hash, signature) => {
                if self.collect_block_approval(&account_id, &hash, &signature) {
                    NetworkClientResponses::NoResponse
                } else {
                    warn!(target: "client", "Banning node for sending invalid block approval: {} {} {}", account_id, hash, signature);
                    NetworkClientResponses::Ban { ban_reason: ReasonForBan::BadBlockApproval }
                }
            }
            NetworkClientMessages::StateRequest(shard_id, hash) => {
                debug!(
                    "MOO received state request for hash {:?}, I'm {:?}",
                    hash,
                    self.block_producer.clone().map(|x| x.account_id)
                );
                if let Ok((
                    prev_chunk_hash,
                    prev_chunk_extra,
                    payload,
                    outgoing_receipts,
                    incoming_receipts,
                )) = self.chain.state_request(shard_id, hash)
                {
                    return NetworkClientResponses::StateResponse(StateResponseInfo {
                        shard_id,
                        hash,
                        prev_chunk_hash,
                        prev_chunk_extra,
                        payload,
                        outgoing_receipts,
                        incoming_receipts,
                    });
                } else {
                    // TODO XXX MOO REMOVE
                    debug!(target: "client", "State request for shard {} failed, I'm {:?}", shard_id, self.block_producer.clone().unwrap().account_id);
                }
                NetworkClientResponses::NoResponse
            }
            NetworkClientMessages::StateResponse(StateResponseInfo {
                shard_id,
                hash,
                prev_chunk_hash,
                prev_chunk_extra,
                payload,
                outgoing_receipts,
                incoming_receipts,
            }) => {
                debug!(
                    "MOO received state response for hash {:?}, I'm {:?}",
                    hash,
                    self.block_producer.clone().map(|x| x.account_id)
                );
                // Populate the hashmaps with shard statuses that might be interested in this state
                //     (naturally, the plural of statuses is statuseses)
                let mut shard_statuseses = vec![];

                // ... It could be that the state was requested by the state sync
                if let SyncStatus::StateSync(sync_hash, shard_statuses) = &mut self.sync_status {
                    if hash == *sync_hash {
                        shard_statuseses.push(shard_statuses);
                    }
                }

                // ... Or one of the catchups
                for (sync_hash, state_sync_info) in self.chain.store().iterate_state_sync_infos() {
                    if hash == sync_hash {
                        assert_eq!(sync_hash, state_sync_info.epoch_tail_hash);
                        if let Some((_, shard_statuses)) =
                            self.catchup_state_syncs.get_mut(&sync_hash)
                        {
                            debug!("MOO there's a status to update for {:?}", hash);
                            shard_statuseses.push(shard_statuses);
                        }
                        // We should not be requesting the same state twice.
                        break;
                    }
                }

                if !shard_statuseses.is_empty() {
                    match self.chain.set_shard_state(
                        shard_id,
                        hash,
                        prev_chunk_hash,
                        prev_chunk_extra,
                        payload,
                        outgoing_receipts,
                        incoming_receipts,
                    ) {
                        Ok(()) => {
                            for shard_statuses in shard_statuseses {
                                shard_statuses.insert(shard_id, ShardSyncStatus::StateDone);
                            }
                        }
                        Err(err) => {
                            for shard_statuses in shard_statuseses {
                                shard_statuses.insert(
                                    shard_id,
                                    ShardSyncStatus::Error(format!(
                                        "Failed to set state for {} @ {}: {}",
                                        shard_id, hash, err
                                    )),
                                );
                            }
                        }
                    }
                }

                NetworkClientResponses::NoResponse
            }
            NetworkClientMessages::ChunkPartRequest(part_request_msg, peer_id) => {
                let _ = self.shards_mgr.process_chunk_part_request(part_request_msg, peer_id);
                NetworkClientResponses::NoResponse
            }
            NetworkClientMessages::ChunkOnePartRequest(part_request_msg, peer_id) => {
                let _ = self.shards_mgr.process_chunk_one_part_request(part_request_msg, peer_id);
                NetworkClientResponses::NoResponse
            }
            NetworkClientMessages::ChunkPart(part_msg) => {
                if let Ok(Some(height)) = self.shards_mgr.process_chunk_part(part_msg) {
                    self.process_blocks_with_missing_chunks(ctx, height);
                }
                NetworkClientResponses::NoResponse
            }
            NetworkClientMessages::ChunkOnePart(one_part_msg) => {
                let prev_block_hash = one_part_msg.header.prev_block_hash;
                let height = one_part_msg.header.height_created;
                if let Ok(ret) = self.shards_mgr.process_chunk_one_part(one_part_msg.clone()) {
                    if ret {
                        // If the chunk builds on top of the current head, get all the remaining parts
                        // TODO: if the bp receives the chunk before they receive the block, they will
                        //     not collect the parts currently. It will result in chunk not included
                        //     in the next block.
                        if self.block_producer.as_ref().map_or_else(
                            || false,
                            |bp| {
                                self.shards_mgr.cares_about_shard_this_or_next_epoch(
                                    &bp.account_id,
                                    prev_block_hash,
                                    one_part_msg.shard_id,
                                )
                            },
                        ) && self
                            .chain
                            .head()
                            .map(|head| head.last_block_hash == one_part_msg.header.prev_block_hash)
                            .unwrap_or(false)
                        {
                            self.shards_mgr.request_chunks(vec![one_part_msg.header]);
                        } else {
                            // We are getting here either because we don't care about the shard, or
                            //    because we see the one part before we see the block.
                            // In the latter case we will request parts once the block is received
                        }
                        self.process_blocks_with_missing_chunks(ctx, height);
                    }
                }
                NetworkClientResponses::NoResponse
            }
            NetworkClientMessages::AnnounceAccount(announce_account) => {
                match self.check_signature_account_announce(&announce_account) {
                    Ok(_) => {
                        actix::spawn(
                            self.network_actor
                                .send(NetworkRequests::AnnounceAccount(announce_account))
                                .map_err(|e| error!(target: "client", "{}", e))
                                .map(|_| ()),
                        );
                        NetworkClientResponses::NoResponse
                    }
                    Err(ban_reason) => NetworkClientResponses::Ban { ban_reason },
                }
            }
        }
    }
}

impl Handler<Status> for ClientActor {
    type Result = Result<StatusResponse, String>;

    fn handle(&mut self, _: Status, _: &mut Context<Self>) -> Self::Result {
        let head = self.chain.head().map_err(|err| err.to_string())?;
        let prev_header =
            self.chain.get_block_header(&head.last_block_hash).map_err(|err| err.to_string())?;
        let latest_block_time = prev_header.timestamp.clone();
        let validators = self
            .runtime_adapter
            .get_epoch_block_proposers(&head.epoch_hash, &head.last_block_hash)
            .map_err(|err| err.to_string())?
            .into_iter()
            .map(|(account_id, is_slashed)| ValidatorInfo { account_id, is_slashed })
            .collect();
        Ok(StatusResponse {
            version: self.config.version.clone(),
            chain_id: self.config.chain_id.clone(),
            rpc_addr: self.config.rpc_addr.clone(),
            validators,
            sync_info: StatusSyncInfo {
                latest_block_hash: head.last_block_hash,
                latest_block_height: head.height,
                latest_state_root: prev_header.prev_state_root.clone(),
                latest_block_time,
                syncing: self.sync_status.is_syncing(),
            },
        })
    }
}

impl ClientActor {
    /// Gets called when block got accepted.
    /// Send updates over network, update tx pool and notify ourselves if it's time to produce next block.
    fn on_block_accepted(
        &mut self,
        ctx: &mut Context<ClientActor>,
        block_hash: CryptoHash,
        status: BlockStatus,
        provenance: Provenance,
    ) {
        let block = match self.chain.get_block(&block_hash) {
            Ok(block) => block.clone(),
            Err(err) => {
                error!(target: "client", "Failed to find block {} that was just accepted: {}", block_hash, err);
                return;
            }
        };

        // Update when last block was processed.
        self.last_block_processed = Instant::now();

        // Count blocks and transactions processed both in SYNC and regular modes.
        self.info_helper.block_processed(block.transactions.len() as u64);

        // Process orphaned chunk_one_parts
        if self.shards_mgr.process_orphaned_one_parts(block_hash) {
            // process_orphaned_one_parts returns true if some of the one parts were not known before
            //    generally in this case we would check blocks with missing chunks, but since the
            //    block that unbloked the one parts was just processed, any block that would actually
            //    depend on those one parts would have been an orphan, not a block with missing chunks,
            //    so no need to process anything here
            error!("MOO unlocked some orphaned one parts");
            self.process_blocks_with_missing_chunks(ctx, block.header.height + 1);
        }

        if provenance != Provenance::SYNC {
            // If we produced the block, then we want to broadcast it.
            // If received the block from another node then broadcast "header first" to minimise network traffic.
            if provenance == Provenance::PRODUCED {
                let _ = self.network_actor.do_send(NetworkRequests::Block { block: block.clone() });
            } else {
                let approval = self.get_block_approval(&block);
                let _ = self.network_actor.do_send(NetworkRequests::BlockHeaderAnnounce {
                    header: block.header.clone(),
                    approval,
                });
            }

            // If this is block producing node and next block is produced by us, schedule to produce a block after a delay.
            self.handle_scheduling_block_production(
                ctx,
                block.hash(),
                block.header.height,
                block.header.height,
            );
        }

        if let Some(bp) = self.block_producer.clone() {
            // Reconcile the txpool against the new block *after* we have broadcast it too our peers.
            // This may be slow and we do not want to delay block propagation.
            match status {
                BlockStatus::Next => {
                    // If this block immediately follows the current tip, remove transactions
                    //    from the txpool
                    self.remove_transactions_for_block(bp.account_id.clone(), &block);
                }
                BlockStatus::Fork => {
                    // If it's a fork, no need to reconcile transactions or produce chunks
                    return;
                }
                BlockStatus::Reorg(prev_head) => {
                    // If a reorg happened, reintroduce transactions from the previous chain and
                    //    remove transactions from the new chain
                    let mut reintroduce_head =
                        self.chain.get_block_header(&prev_head).unwrap().clone();
                    let mut remove_head = block.header.clone();
                    assert_ne!(remove_head.hash(), reintroduce_head.hash());

                    let mut to_remove = vec![];
                    let mut to_reintroduce = vec![];

                    while remove_head.hash() != reintroduce_head.hash() {
                        while remove_head.height > reintroduce_head.height {
                            to_remove.push(remove_head.hash());
                            remove_head = self
                                .chain
                                .get_block_header(&remove_head.prev_hash)
                                .unwrap()
                                .clone();
                        }
                        while reintroduce_head.height > remove_head.height
                            || reintroduce_head.height == remove_head.height
                                && reintroduce_head.hash() != remove_head.hash()
                        {
                            to_reintroduce.push(reintroduce_head.hash());
                            reintroduce_head = self
                                .chain
                                .get_block_header(&reintroduce_head.prev_hash)
                                .unwrap()
                                .clone();
                        }
                    }

                    for to_reintroduce_hash in to_reintroduce {
                        let block = self.chain.get_block(&to_reintroduce_hash).unwrap().clone();
                        self.reintroduce_transactions_for_block(bp.account_id.clone(), &block);
                    }

                    for to_remove_hash in to_remove {
                        let block = self.chain.get_block(&to_remove_hash).unwrap().clone();
                        self.remove_transactions_for_block(bp.account_id.clone(), &block);
                    }
                }
            };

            if provenance != Provenance::SYNC {
                // Produce new chunks
                for shard_id in 0..self.runtime_adapter.num_shards() {
                    let next_epoch_hash =
                        self.runtime_adapter.get_epoch_hash(block.header.hash()).unwrap();
                    let chunk_proposer = self
                        .runtime_adapter
                        .get_chunk_proposer(next_epoch_hash, block.header.height + 1, shard_id)
                        .unwrap();

                    if chunk_proposer == *bp.account_id {
                        if let Err(err) = self.produce_chunk(
                            ctx,
                            block.hash(),
                            next_epoch_hash,
                            block.chunks[shard_id as usize].clone(),
                            block.header.height + 1,
                            shard_id,
                        ) {
                            error!(target: "client", "Error producing chunk {:?}", err);
                        }
                    }
                }
            }
        }

        self.check_send_announce_account(block.header.prev_hash);
    }

    fn remove_transactions_for_block(&mut self, me: AccountId, block: &Block) {
        for (shard_id, chunk_header) in block.chunks.iter().enumerate() {
            let shard_id = shard_id as ShardId;
            if block.header.height == chunk_header.height_included {
                if self.shards_mgr.cares_about_shard_this_or_next_epoch(
                    &me,
                    block.header.prev_hash,
                    shard_id,
                ) {
                    self.shards_mgr.remove_transactions(
                        shard_id,
                        // By now the chunk must be in store, otherwise the block would have been orphaned
                        &self.chain.get_chunk(&chunk_header).unwrap().transactions,
                    );
                }
            }
        }
    }

    fn reintroduce_transactions_for_block(&mut self, me: AccountId, block: &Block) {
        for (shard_id, chunk_header) in block.chunks.iter().enumerate() {
            let shard_id = shard_id as ShardId;
            if block.header.height == chunk_header.height_included {
                if self.shards_mgr.cares_about_shard_this_or_next_epoch(
                    &me,
                    block.header.prev_hash,
                    shard_id,
                ) {
                    self.shards_mgr.reintroduce_transactions(
                        shard_id,
                        // By now the chunk must be in store, otherwise the block would have been orphaned
                        &self.chain.get_chunk(&chunk_header).unwrap().transactions,
                    );
                }
            }
        }
    }

    /// Check if client Account Id should be sent and send it.
    /// Account Id is sent when is not current a validator but are becoming a validator soon.
    fn check_send_announce_account(&mut self, prev_block_hash: CryptoHash) {
        // Announce AccountId if client is becoming a validator soon.
        let epoch_hash = self.runtime_adapter.get_next_epoch_hash(prev_block_hash).unwrap();

        // First check that we currently have an AccountId
        if self.block_producer.is_none() {
            // There is no account id associated with this client
            return;
        }
        let block_producer = self.block_producer.as_ref().unwrap();
        debug!(target: "client", "Check announce account for {}", block_producer.account_id);

        // TODO MOO XXX: only announce if become a validator soon

        let epoch_height = if epoch_hash == CryptoHash::default() {
            0
        } else {
            if let Ok(epoch_block) = self.chain.get_block(&epoch_hash) {
                epoch_block.header.height
            } else {
                return;
            }
        };

        if let Some(last_val_announce_height) = self.last_val_announce_height {
            if last_val_announce_height >= epoch_height {
                // This announcement was already done!
                return;
            }
        }

<<<<<<< HEAD
            // Check client is part of the futures validators
            if let Ok(validators) =
                self.runtime_adapter.get_epoch_block_proposers(&epoch_hash, &epoch_block.hash())
            {
                // TODO(MarX): Use HashSet in validator manager to do fast searching.
                if validators
                    .iter()
                    .any(|account_id| (&(account_id.0) == &block_producer.account_id))
                {
                    debug!(target: "client", "Sending announce account for {}", block_producer.account_id);
                    self.last_val_announce_height = Some(epoch_height);
                    let (hash, signature) = self.sign_announce_account(epoch_hash).unwrap();

                    actix::spawn(
                        self.network_actor
                            .send(NetworkRequests::AnnounceAccount(AnnounceAccount::new(
                                block_producer.account_id.clone(),
                                epoch_hash,
                                self.node_id,
                                hash,
                                signature,
                            )))
                            .map_err(|e| error!(target: "client", "{:?}", e))
                            .map(|_| ()),
                    );
                }
=======
        // Check client is part of the futures validators
        if let Ok(validators) = self.runtime_adapter.get_epoch_block_proposers(epoch_hash) {
            // TODO(MarX): Use HashSet in validator manager to do fast searching.
            if validators.iter().any(|account_id| (account_id == &block_producer.account_id)) {
                debug!(target: "client", "Sending announce account for {}", block_producer.account_id);
                self.last_val_announce_height = Some(epoch_height);
                let (hash, signature) = self.sign_announce_account(epoch_hash).unwrap();

                actix::spawn(
                    self.network_actor
                        .send(NetworkRequests::AnnounceAccount(AnnounceAccount::new(
                            block_producer.account_id.clone(),
                            epoch_hash,
                            self.node_id,
                            hash,
                            signature,
                        )))
                        .map_err(|e| error!(target: "client", "{:?}", e))
                        .map(|_| ()),
                );
>>>>>>> 17454924
            }
        }
    }

    fn sign_announce_account(&self, epoch_hash: CryptoHash) -> Result<(CryptoHash, Signature), ()> {
        if let Some(block_producer) = self.block_producer.as_ref() {
            let hash = AnnounceAccount::build_header_hash(
                &block_producer.account_id,
                &self.node_id,
                epoch_hash,
            );
            let signature = block_producer.signer.sign(hash.as_ref());
            Ok((hash, signature))
        } else {
            Err(())
        }
    }

    fn get_block_proposer(
        &self,
        epoch_hash: &CryptoHash,
        height: BlockIndex,
    ) -> Result<AccountId, Error> {
        self.runtime_adapter
            .get_block_proposer(&epoch_hash, height)
            .map_err(|err| Error::Other(err.to_string()))
    }

    fn get_epoch_block_proposers(
        &self,
        epoch_hash: &CryptoHash,
        block_hash: &CryptoHash,
    ) -> Result<Vec<(AccountId, bool)>, Error> {
        self.runtime_adapter
            .get_epoch_block_proposers(epoch_hash, block_hash)
            .map_err(|err| Error::Other(err.to_string()))
    }

    /// Create approval for given block or return none if not a block producer.
    fn get_block_approval(&mut self, block: &Block) -> Option<BlockApproval> {
        let mut epoch_hash = self.runtime_adapter.get_epoch_hash(block.hash()).ok()?;
        let next_block_producer_account =
            self.get_block_proposer(&epoch_hash, block.header.height + 1);
        if let (Some(block_producer), Ok(next_block_producer_account)) =
            (&self.block_producer, &next_block_producer_account)
        {
            if &block_producer.account_id != next_block_producer_account {
                epoch_hash = block.header.epoch_hash;
                if let Ok(validators) =
                    self.runtime_adapter.get_epoch_block_proposers(&epoch_hash, &block.hash())
                {
                    if let Some((_, is_slashed)) =
                        validators.into_iter().find(|v| v.0 == block_producer.account_id)
                    {
                        if !is_slashed {
                            return Some(BlockApproval::new(
                                block.hash(),
                                &*block_producer.signer,
                                next_block_producer_account.clone(),
                            ));
                        }
                    }
                }
            }
        }
        None
    }

    /// Checks if we are block producer and if we are next block producer schedules calling `produce_block`.
    /// If we are not next block producer, schedule to check timeout.
    fn handle_scheduling_block_production(
        &mut self,
        ctx: &mut Context<ClientActor>,
        block_hash: CryptoHash,
        last_height: BlockIndex,
        check_height: BlockIndex,
    ) {
        let epoch_hash = unwrap_or_return!(self.runtime_adapter.get_epoch_hash(block_hash), ());
        let next_block_producer_account =
            unwrap_or_return!(self.get_block_proposer(&epoch_hash, check_height + 1), ());
        if let Some(block_producer) = &self.block_producer {
            if block_producer.account_id.clone() == next_block_producer_account {
                ctx.run_later(self.config.min_block_production_delay, move |act, ctx| {
                    act.produce_block(ctx, block_hash, last_height, check_height + 1);
                });
            } else {
                // Otherwise, schedule timeout to check if the next block was produced.
                ctx.run_later(self.config.max_block_production_delay, move |act, ctx| {
                    act.check_block_timeout(ctx, last_height, check_height);
                });
            }
        }
    }

    /// Checks if next block was produced within timeout, if not check if we should produce next block.
    /// `last_height` is the height of the `head` at the point of scheduling,
    /// `check_height` is the height at which to call `handle_scheduling_block_production` to skip non received blocks.
    /// TODO: should we send approvals for `last_height` block to next block producer?
    fn check_block_timeout(
        &mut self,
        ctx: &mut Context<ClientActor>,
        last_height: BlockIndex,
        check_height: BlockIndex,
    ) {
        let head = unwrap_or_return!(self.chain.head(), ());
        // If height changed since we scheduled this, exit.
        if head.height != last_height {
            return;
        }
        debug!(target: "client", "Timeout for {}, current head {}, suggesting to skip", last_height, head.height);
        // Update how long ago last block arrived to reset block production timer.
        self.last_block_processed = Instant::now();
        self.handle_scheduling_block_production(
            ctx,
            head.last_block_hash,
            last_height,
            check_height + 1,
        );
    }

    /// Produce block if we are block producer for given block. If error happens, retry.
    fn produce_block(
        &mut self,
        ctx: &mut Context<ClientActor>,
        block_hash: CryptoHash,
        last_height: BlockIndex,
        next_height: BlockIndex,
    ) {
        if let Err(err) = self.produce_block_err(ctx, last_height, next_height) {
            error!(target: "client", "Block production failed: {:?}", err);
            self.handle_scheduling_block_production(ctx, block_hash, last_height, next_height - 1);
        }
    }

    fn produce_chunk(
        &mut self,
        _ctx: &mut Context<ClientActor>, // TODO: remove?
        prev_block_hash: CryptoHash,
        epoch_hash: CryptoHash,
        last_header: ShardChunkHeader,
        next_height: BlockIndex,
        shard_id: ShardId,
    ) -> Result<(), Error> {
        let block_producer = self.block_producer.as_ref().ok_or_else(|| {
            Error::ChunkProducer("Called without block producer info.".to_string())
        })?;

        let chunk_proposer = self
            .runtime_adapter
            .get_chunk_proposer(epoch_hash, next_height, shard_id)
            .map_err(|err| Error::Other(err.to_string()))
            .unwrap();
        if block_producer.account_id != chunk_proposer {
            debug!(target: "client", "Not producing chunk for shard {}: chain at {}, not block producer for next block. Me: {}, proposer: {}", shard_id, next_height, block_producer.account_id, chunk_proposer);
            return Ok(());
        }

        debug!(
            target: "client",
            "Producing chunk at height {} for shard {}, I'm {}",
            next_height,
            shard_id,
            block_producer.account_id
        );

        let chunk_extra = self
            .chain
            .get_latest_chunk_extra(shard_id)
            .map_err(|err| Error::ChunkProducer(format!("No chunk extra available: {}", err)))?
            .clone();

        let transactions =
            self.shards_mgr.prepare_transactions(shard_id, self.config.block_expected_weight)?;
        info!("Creating a chunk with {} transactions for shard {}", transactions.len(), shard_id);

        let (_, receipts) = self.chain.get_outgoing_receipts_for_shard(
            prev_block_hash,
            shard_id,
            last_header.height_included,
        )?;

        let encoded_chunk = self
            .shards_mgr
            .create_encoded_shard_chunk(
                prev_block_hash,
                chunk_extra.state_root,
                next_height,
                shard_id,
                chunk_extra.gas_used,
                chunk_extra.gas_limit,
                chunk_extra.validator_proposals.clone(),
                &transactions,
                &receipts,
                block_producer.signer.clone(),
            )
            .map_err(|_e| {
                Error::ChunkProducer("Can't create encoded chunk, serialization error.".to_string())
            })?;

        debug!(
            target: "client",
            "Produced chunk at height {} for shard {} with {} txs and {} receipts, I'm {}, chunk_hash: {}",
            next_height,
            shard_id,
            transactions.len(),
            receipts.len(),
            block_producer.account_id,
            encoded_chunk.chunk_hash().0,
        );

        self.shards_mgr.distribute_encoded_chunk(encoded_chunk, receipts);

        Ok(())
    }

    /// Produce block if we are block producer for given `next_height` index.
    /// Can return error, should be called with `produce_block` to handle errors and reschedule.
    fn produce_block_err(
        &mut self,
        ctx: &mut Context<ClientActor>,
        last_height: BlockIndex,
        next_height: BlockIndex,
    ) -> Result<(), Error> {
        let block_producer = self.block_producer.as_ref().ok_or_else(|| {
            Error::BlockProducer("Called without block producer info.".to_string())
        })?;
        let head = self.chain.head()?;
        assert_eq!(
            head.epoch_hash,
            self.runtime_adapter.get_epoch_hash(head.prev_block_hash).unwrap()
        );
        // If last height changed, this process should stop as we spun up another one.
        if head.height != last_height {
            return Ok(());
        }

        // Check that we are were called at the block that we are producer for.
        let next_block_proposer = self.get_block_proposer(
            &self.runtime_adapter.get_epoch_hash(head.last_block_hash).unwrap(),
            next_height,
        )?;
        println!("MOO Produce block {}? {:?} {:?}", next_block_proposer, last_height, next_height);
        if block_producer.account_id != next_block_proposer {
            info!(target: "client", "Produce block: chain at {}, not block producer for next block.", next_height);
            return Ok(());
        }
        let prev = self.chain.get_block_header(&head.last_block_hash)?;
        let prev_hash = prev.hash();
        let prev_prev_hash = prev.prev_hash;

        if self
            .runtime_adapter
            .is_epoch_start(head.last_block_hash, next_height)
            .map_err(|err| ErrorKind::Other(err.to_string()))?
        {
            if !self.chain.prev_block_is_caught_up(&prev_prev_hash, &prev_hash)? {
                // Currently state for the chunks we are interested in this epoch
                // are not yet caught up (e.g. still state syncing).
                // We reschedule block production.
                // Alex's comment:
                // The previous block is not caught up for the next epoch relative to the previous
                // block, which is the current epoch for this block, so this block cannot be applied
                // at all yet, block production must to be rescheduled
                ctx.run_later(self.config.block_production_retry_delay, move |act, ctx| {
                    act.produce_block(ctx, head.last_block_hash, last_height, next_height);
                });
                return Ok(());
            }
        }

        // Wait until we have all approvals or timeouts per max block production delay.
        let validators = self
            .runtime_adapter
            .get_epoch_block_proposers(&head.epoch_hash, &head.last_block_hash)
            .map_err(|err| Error::Other(err.to_string()))?;
        let total_validators = validators.len();
        let prev_same_bp = self
            .runtime_adapter
            .get_block_proposer(&head.epoch_hash, last_height)
            .map_err(|err| Error::Other(err.to_string()))?
            == block_producer.account_id.clone();
        // If epoch changed, and before there was 2 validators and now there is 1 - prev_same_bp is false, but total validators right now is 1.
        let total_approvals =
            total_validators - if prev_same_bp || total_validators < 2 { 1 } else { 2 };
        let elapsed = self.last_block_processed.elapsed();
        if self.approvals.len() < total_approvals
            && elapsed < self.config.max_block_production_delay
        {
            // Schedule itself for (max BP delay - how much time passed).
            ctx.run_later(self.config.max_block_production_delay.sub(elapsed), move |act, ctx| {
                act.produce_block(ctx, head.last_block_hash, last_height, next_height);
            });
            return Ok(());
        }

        // If we are not producing empty blocks, skip this and call handle scheduling for the next block.
        let new_chunks = self.shards_mgr.prepare_chunks(prev_hash);

        if !self.config.produce_empty_blocks && new_chunks.is_empty() {
            self.handle_scheduling_block_production(
                ctx,
                head.last_block_hash,
                head.height,
                next_height,
            );
            return Ok(());
        }

        let prev_block = self.chain.get_block(&head.last_block_hash)?;
        let mut chunks = prev_block.chunks.clone();

        // Collect new chunks.
        for (shard_id, mut chunk_header) in new_chunks {
            chunk_header.height_included = next_height;
            chunks[shard_id as usize] = chunk_header;
        }

        let prev_header = self.chain.get_block_header(&head.last_block_hash)?;

        // TODO XXX MOO: this is kept here in case we want to revive txs on the block level.
        let transactions = vec![];

        // At this point, the previous epoch hash must be available
        let epoch_hash = self
            .runtime_adapter
            .get_epoch_hash(head.last_block_hash)
            .expect("Epoch hash should exist at this point");

        // TODO: current gas used and gas limit.
        let block = Block::produce(
            &prev_header,
            next_height,
            chunks,
            epoch_hash,
            transactions,
            self.approvals.drain().collect(),
            block_producer.signer.clone(),
        );

        let ret = self.process_block(ctx, block, Provenance::PRODUCED).map_err(|err| err.into());
        assert!(ret.is_ok());
        ret
    }

    /// Check if any block with missing chunks is ready to be processed
    fn process_blocks_with_missing_chunks(&mut self, ctx: &mut Context<ClientActor>, height: u64) {
        // We need to process all heights after and including the height, since the
        //    chunk could have been included in a later block
        for height_key in self.chain.all_heights_with_missing_chunks() {
            if height_key >= height {
                let height = height_key;

                let accepted_blocks = Arc::new(RwLock::new(vec![]));
                let blocks_missing_chunks = Arc::new(RwLock::new(vec![]));
                let me = self
                    .block_producer
                    .as_ref()
                    .map(|block_producer| block_producer.account_id.clone());
                self.chain.check_blocks_with_missing_chunks(&me, height, |block, status, provenance| {
                    debug!(target: "client", "Block {} was missing chunks but now is ready to be processed", block.hash());
                    accepted_blocks.write().unwrap().push((block.hash(), status, provenance));
                }, |missing_chunks| blocks_missing_chunks.write().unwrap().push(missing_chunks));
                for (hash, status, provenance) in accepted_blocks.write().unwrap().drain(..) {
                    self.on_block_accepted(ctx, hash, status, provenance);
                }
                for missing_chunks in blocks_missing_chunks.write().unwrap().drain(..) {
                    self.shards_mgr.request_chunks(missing_chunks);
                }
            }
        }
    }

    /// Process block and execute callbacks.
    fn process_block(
        &mut self,
        ctx: &mut Context<ClientActor>,
        block: Block,
        provenance: Provenance,
    ) -> Result<(), near_chain::Error> {
        // XXX: this is bad, there is no multithreading here, what is the better way to handle this callback?
        // TODO: replace to channels or cross beams here?
        let accepted_blocks = Arc::new(RwLock::new(vec![]));
        let blocks_missing_chunks = Arc::new(RwLock::new(vec![]));
        let result = {
            let me = self
                .block_producer
                .as_ref()
                .map(|block_producer| block_producer.account_id.clone());
            self.chain.process_block(
                &me,
                block,
                provenance,
                |block, status, provenance| {
                    accepted_blocks.write().unwrap().push((block.hash(), status, provenance));
                },
                |missing_chunks| blocks_missing_chunks.write().unwrap().push(missing_chunks),
            )
        };
        // Process all blocks that were accepted.
        for (hash, status, provenance) in accepted_blocks.write().unwrap().drain(..) {
            self.on_block_accepted(ctx, hash, status, provenance);
        }
        for missing_chunks in blocks_missing_chunks.write().unwrap().drain(..) {
            self.shards_mgr.request_chunks(missing_chunks);
        }
        result.map(|_| ())
    }

    /// Processes received block, returns boolean if block was reasonable or malicious.
    fn receive_block(
        &mut self,
        ctx: &mut Context<ClientActor>,
        block: Block,
        peer_id: PeerId,
        was_requested: bool,
    ) -> NetworkClientResponses {
        let hash = block.hash();
        debug!(target: "client", "Received block {} <- {} at {} from {}", hash, block.header.prev_hash, block.header.height, peer_id);
        let prev_hash = block.header.prev_hash;
        let provenance =
            if was_requested { near_chain::Provenance::SYNC } else { near_chain::Provenance::NONE };
        match self.process_block(ctx, block, provenance) {
            Ok(_) => NetworkClientResponses::NoResponse,
            Err(ref err) if err.is_bad_data() => {
                NetworkClientResponses::Ban { ban_reason: ReasonForBan::BadBlock }
            }
            Err(ref err) if err.is_error() => {
                if self.sync_status.is_syncing() {
                    // While syncing, we may receive blocks that are older or from next epochs.
                    // This leads to Old Block or EpochOutOfBounds errors.
                    info!(target: "client", "Error on receival of block: {}", err);
                } else {
                    error!(target: "client", "Error on receival of block: {}", err);
                }
                NetworkClientResponses::NoResponse
            }
            Err(e) => match e.kind() {
                near_chain::ErrorKind::Orphan => {
                    if !self.chain.is_orphan(&prev_hash) && !self.sync_status.is_syncing() {
                        self.request_block_by_hash(prev_hash, peer_id)
                    }
                    NetworkClientResponses::NoResponse
                }
                near_chain::ErrorKind::ChunksMissing(missing_chunks) => {
                    debug!(
                        "Chunks were missing for block {}, I'm {}, requesting. Missing: {:?}, ({:?})",
                        hash.clone(),
                        self.block_producer.as_ref().unwrap().account_id.clone(),
                        missing_chunks.clone(),
                        missing_chunks.iter().map(|header| header.chunk_hash()).collect::<Vec<_>>()
                    );
                    self.shards_mgr.request_chunks(missing_chunks);
                    NetworkClientResponses::NoResponse
                }
                _ => {
                    debug!("Process block: block {} refused by chain: {}", hash, e.kind());
                    NetworkClientResponses::NoResponse
                }
            },
        }
    }

    fn receive_header(&mut self, header: BlockHeader, peer_info: PeerId) -> NetworkClientResponses {
        let hash = header.hash();
        debug!(target: "client", "Received block header {} at {} from {}", hash, header.height, peer_info);

        // Process block by chain, if it's valid header ask for the block.
        let result = self.chain.process_block_header(&header);

        match result {
            Err(ref e) if e.is_bad_data() => {
                return NetworkClientResponses::Ban { ban_reason: ReasonForBan::BadBlockHeader }
            }
            // Some error that worth surfacing.
            Err(ref e) if e.is_error() => {
                error!(target: "client", "Error on receival of header: {}", e);
                return NetworkClientResponses::NoResponse;
            }
            // Got an error when trying to process the block header, but it's not due to
            // invalid data or underlying error. Surface as fine.
            Err(_) => return NetworkClientResponses::NoResponse,
            _ => {}
        }

        // Succesfully processed a block header and can request the full block.
        self.request_block_by_hash(header.hash(), peer_info);
        NetworkClientResponses::NoResponse
    }

    fn receive_headers(&mut self, headers: Vec<BlockHeader>, peer_id: PeerId) -> bool {
        info!(target: "client", "Received {} block headers from {}", headers.len(), peer_id);
        if headers.len() == 0 {
            return true;
        }
        match self.chain.sync_block_headers(headers) {
            Ok(_) => true,
            Err(err) => {
                if err.is_bad_data() {
                    error!(target: "client", "Error processing sync blocks: {}", err);
                    false
                } else {
                    debug!(target: "client", "Block headers refused by chain: {}", err);
                    true
                }
            }
        }
    }

    fn request_block_by_hash(&mut self, hash: CryptoHash, peer_id: PeerId) {
        match self.chain.block_exists(&hash) {
            Ok(false) => {
                // TODO: ?? should we add a wait for response here?
                let _ = self.network_actor.do_send(NetworkRequests::BlockRequest { hash, peer_id });
            }
            Ok(true) => {
                debug!(target: "client", "send_block_request_to_peer: block {} already known", hash)
            }
            Err(e) => {
                error!(target: "client", "send_block_request_to_peer: failed to check block exists: {:?}", e)
            }
        }
    }

    fn retrieve_headers(
        &mut self,
        hashes: Vec<CryptoHash>,
    ) -> Result<Vec<BlockHeader>, near_chain::Error> {
        let header = match self.chain.find_common_header(&hashes) {
            Some(header) => header,
            None => return Ok(vec![]),
        };

        let mut headers = vec![];
        let max_height = self.chain.header_head()?.height;
        // TODO: this may be inefficient if there are a lot of skipped blocks.
        for h in header.height + 1..=max_height {
            if let Ok(header) = self.chain.get_header_by_height(h) {
                headers.push(header.clone());
                if headers.len() >= sync::MAX_BLOCK_HEADERS as usize {
                    break;
                }
            }
        }
        Ok(headers)
    }

    /// Check whether need to (continue) sync.
    fn needs_syncing(&self) -> Result<(bool, u64), near_chain::Error> {
        let head = self.chain.head()?;
        let mut is_syncing = self.sync_status.is_syncing();

        let full_peer_info =
            if let Some(full_peer_info) = most_weight_peer(&self.network_info.most_weight_peers) {
                full_peer_info
            } else {
                if !self.config.skip_sync_wait {
                    warn!(target: "client", "Sync: no peers available, disabling sync");
                }
                return Ok((false, 0));
            };

        if is_syncing {
            if full_peer_info.chain_info.total_weight <= head.total_weight {
                info!(target: "client", "Sync: synced at {} @ {} [{}]", head.total_weight.to_num(), head.height, head.last_block_hash);
                is_syncing = false;
            }
        } else {
            if full_peer_info.chain_info.total_weight.to_num()
                > head.total_weight.to_num() + self.config.sync_weight_threshold
                && full_peer_info.chain_info.height
                    > head.height + self.config.sync_height_threshold
            {
                info!(
                    target: "client",
                    "Sync: height/weight: {}/{}, peer height/weight: {}/{}, enabling sync",
                    head.height,
                    head.total_weight,
                    full_peer_info.chain_info.height,
                    full_peer_info.chain_info.total_weight
                );
                is_syncing = true;
            }
        }
        Ok((is_syncing, full_peer_info.chain_info.height))
    }

    /// Starts syncing and then switches to either syncing or regular mode.
    fn start_sync(&mut self, ctx: &mut Context<ClientActor>) {
        // Wait for connections reach at least minimum peers unless skipping sync.
        if self.network_info.num_active_peers < self.config.min_num_peers
            && !self.config.skip_sync_wait
        {
            ctx.run_later(self.config.sync_step_period, move |act, ctx| {
                act.start_sync(ctx);
            });
            return;
        }
        // Start main sync loop.
        self.sync(ctx);
    }

    fn find_sync_hash(&mut self) -> Result<CryptoHash, near_chain::Error> {
        let header_head = self.chain.header_head()?;
        let mut sync_hash = header_head.prev_block_hash;
        for _ in 0..self.config.state_fetch_horizon {
            sync_hash = self.chain.get_block_header(&sync_hash)?.prev_hash;
        }
        Ok(sync_hash)
    }

    /// Walks through all the ongoing state syncs for future epochs and processes them
    fn catchup(&mut self, ctx: &mut Context<ClientActor>) -> Result<(), Error> {
        let me = &self.block_producer.as_ref().map(|x| x.account_id.clone());
        for (sync_hash, state_sync_info) in self.chain.store().iterate_state_sync_infos() {
            assert_eq!(sync_hash, state_sync_info.epoch_tail_hash);
            let network_actor1 = self.network_actor.clone();

            let (state_sync, new_shard_sync) = self
                .catchup_state_syncs
                .entry(sync_hash)
                .or_insert_with(|| (StateSync::new(network_actor1), HashMap::new()));

            debug!(
                target: "client",
                "Catchup me: {:?}: sync_hash: {:?}, sync_info: {:?}", me, sync_hash, new_shard_sync
            );

            match state_sync.run(
                sync_hash,
                new_shard_sync,
                &mut self.chain,
                &self.network_info.most_weight_peers,
                state_sync_info.shards.iter().map(|tuple| tuple.0).collect(),
            )? {
                StateSyncResult::Unchanged => {}
                StateSyncResult::Changed => {}
                StateSyncResult::Completed => {
                    let accepted_blocks = Arc::new(RwLock::new(vec![]));
                    let blocks_missing_chunks = Arc::new(RwLock::new(vec![]));

                    self.chain.catchup_blocks(
                        me,
                        sync_hash,
                        |block, status, provenance| {
                            accepted_blocks.write().unwrap().push((
                                block.hash(),
                                status,
                                provenance,
                            ));
                        },
                        |missing_chunks| {
                            blocks_missing_chunks.write().unwrap().push(missing_chunks)
                        },
                    )?;

                    for (hash, status, provenance) in accepted_blocks.write().unwrap().drain(..) {
                        self.on_block_accepted(ctx, hash, status, provenance);
                    }
                    for missing_chunks in blocks_missing_chunks.write().unwrap().drain(..) {
                        self.shards_mgr.request_chunks(missing_chunks);
                    }
                }
            }
        }

        Ok(())
    }

    /// Main syncing job responsible for syncing client with other peers.
    fn sync(&mut self, ctx: &mut Context<ClientActor>) {
        // Macro to schedule to call this function later if error occurred.
        macro_rules! unwrap_or_run_later(($obj: expr) => (match $obj {
            Ok(v) => v,
            Err(err) => {
                error!(target: "sync", "Sync: Unexpected error: {}", err);
                ctx.run_later(self.config.sync_step_period, move |act, ctx| {
                    act.sync(ctx);
                });
                return;
            }
        }));

        match self.catchup(ctx) {
            Ok(_) => {}
            Err(err) => error!("Error occurred during state sync for some future epoch: {:?}", err),
        }

        let mut wait_period = self.config.sync_step_period;

        let currently_syncing = self.sync_status.is_syncing();
        let (needs_syncing, highest_height) = unwrap_or_run_later!(self.needs_syncing());

        if !needs_syncing {
            if currently_syncing {
                self.last_block_processed = Instant::now();
                self.sync_status = SyncStatus::NoSync;

                // Initial transition out of "syncing" state.
                // Start by handling scheduling block production if needed.
                let head = unwrap_or_run_later!(self.chain.head());
                self.check_send_announce_account(head.prev_block_hash);
                self.handle_scheduling_block_production(
                    ctx,
                    head.last_block_hash,
                    head.height,
                    head.height,
                );
            }
            wait_period = self.config.sync_check_period;
        } else {
            // Run each step of syncing separately.
            unwrap_or_run_later!(self.header_sync.run(
                &mut self.sync_status,
                &mut self.chain,
                highest_height,
                &self.network_info.most_weight_peers
            ));
            // Only body / state sync if header height is latest.
            let header_head = unwrap_or_run_later!(self.chain.header_head());
            if header_head.height == highest_height {
                // Sync state if already running sync state or if block sync is too far.
                let sync_state = match self.sync_status {
                    SyncStatus::StateSync(_, _) => true,
                    _ => unwrap_or_run_later!(self.block_sync.run(
                        &mut self.sync_status,
                        &mut self.chain,
                        highest_height,
                        &self.network_info.most_weight_peers
                    )),
                };
                if sync_state {
                    let (sync_hash, mut new_shard_sync) = match &self.sync_status {
                        SyncStatus::StateSync(sync_hash, shard_sync) => {
                            (sync_hash.clone(), shard_sync.clone())
                        }
                        _ => (unwrap_or_run_later!(self.find_sync_hash()), HashMap::default()),
                    };

                    let me = &self.block_producer.as_ref().map(|x| x.account_id.clone());
                    match unwrap_or_run_later!(self.state_sync.run(
                        sync_hash,
                        &mut new_shard_sync,
                        &mut self.chain,
                        &self.network_info.most_weight_peers,
                        // TODO: add tracking shards here.
                        vec![0],
                    )) {
                        StateSyncResult::Unchanged => (),
                        StateSyncResult::Changed => {
                            self.sync_status = SyncStatus::StateSync(sync_hash, new_shard_sync)
                        }
                        StateSyncResult::Completed => {
                            info!(target: "sync", "State sync: all shards are done");

                            let accepted_blocks = Arc::new(RwLock::new(vec![]));
                            let blocks_missing_chunks = Arc::new(RwLock::new(vec![]));

                            unwrap_or_run_later!(self.chain.reset_heads_post_state_sync(
                                me,
                                sync_hash,
                                |block, status, provenance| {
                                    accepted_blocks.write().unwrap().push((
                                        block.hash(),
                                        status,
                                        provenance,
                                    ));
                                },
                                |missing_chunks| {
                                    blocks_missing_chunks.write().unwrap().push(missing_chunks)
                                },
                            ));

                            for (hash, status, provenance) in
                                accepted_blocks.write().unwrap().drain(..)
                            {
                                self.on_block_accepted(ctx, hash, status, provenance);
                            }
                            for missing_chunks in blocks_missing_chunks.write().unwrap().drain(..) {
                                self.shards_mgr.request_chunks(missing_chunks);
                            }

                            self.sync_status =
                                SyncStatus::BodySync { current_height: 0, highest_height: 0 };
                        }
                    }
                }
            }
        }

        ctx.run_later(wait_period, move |act, ctx| {
            act.sync(ctx);
        });
    }

    /// Periodically fetch network info.
    fn fetch_network_info(&mut self, ctx: &mut Context<Self>) {
        // TODO: replace with push from network?
        self.network_actor
            .send(NetworkRequests::FetchInfo { level: 0 })
            .into_actor(self)
            .then(move |res, act, _ctx| match res {
                Ok(NetworkResponses::Info(network_info)) => {
                    act.network_info = network_info;
                    actix::fut::ok(())
                }
                Ok(NetworkResponses::NoResponse) => actix::fut::ok(()),
                Err(e) => {
                    error!(target: "client", "Sync: recieved error or incorrect result: {}", e);
                    actix::fut::err(())
                }
            })
            .wait(ctx);

        ctx.run_later(self.config.fetch_info_period, move |act, ctx| {
            act.fetch_network_info(ctx);
        });
    }

    /// Periodically log summary.
    fn log_summary(&self, ctx: &mut Context<Self>) {
        ctx.run_later(self.config.log_summary_period, move |act, ctx| {
            let head = unwrap_or_return!(act.chain.head(), ());
            let validators = unwrap_or_return!(
                act.get_epoch_block_proposers(&head.epoch_hash, &head.last_block_hash),
                ()
            );
            let num_validators = validators.len();
            let is_validator = if let Some(block_producer) = &act.block_producer {
                if let Some((_, is_slashed)) =
                    validators.into_iter().find(|x| x.0 == block_producer.account_id)
                {
                    !is_slashed
                } else {
                    false
                }
            } else {
                false
            };

            act.info_helper.info(
                &head,
                &act.sync_status,
                &act.node_id,
                &act.network_info,
                is_validator,
                num_validators,
            );

            act.log_summary(ctx);
        });
    }

    /// Collects block approvals. Returns false if block approval is invalid.
    fn collect_block_approval(
        &mut self,
        account_id: &AccountId,
        hash: &CryptoHash,
        signature: &Signature,
    ) -> bool {
        // TODO: figure out how to validate better before hitting the disk? For example validator and account cache to validate signature first.
        // TODO: This header is missing, should collect for later? should have better way to verify then.
        let header = unwrap_or_return!(self.chain.get_block_header(&hash), true).clone();

        // TODO: Access runtime adapter only once to find the position and public key.

        // If given account is not current block proposer.
        let position = match self.get_epoch_block_proposers(&header.epoch_hash, &header.hash()) {
            Ok(validators) => {
                let position = validators.iter().position(|x| &(x.0) == account_id);
                if let Some(idx) = position {
                    if !validators[idx].1 {
                        idx
                    } else {
                        return false;
                    }
                } else {
                    return false;
                }
            }
            Err(err) => {
                error!(target: "client", "Error: {}", err);
                return false;
            }
        };
        // Check signature is correct for given validator.
        if !self.runtime_adapter.verify_validator_signature(
            &header.epoch_hash,
            account_id,
            hash.as_ref(),
            signature,
        ) {
            return false;
        }
        debug!(target: "client", "Received approval for {} from {}", hash, account_id);
        self.approvals.insert(position, signature.clone());
        true
    }
}<|MERGE_RESOLUTION|>--- conflicted
+++ resolved
@@ -29,7 +29,7 @@
 use near_primitives::crypto::signature::{verify, Signature};
 use near_primitives::hash::{hash, CryptoHash};
 use near_primitives::sharding::ShardChunkHeader;
-use near_primitives::types::{AccountId, BlockIndex, ShardId};
+use near_primitives::types::{AccountId, BlockIndex, EpochId, ShardId};
 use near_primitives::unwrap_or_return;
 use near_store::Store;
 use near_telemetry::TelemetryActor;
@@ -167,7 +167,7 @@
 
         // ... and signature should be valid.
         if !self.runtime_adapter.verify_validator_signature(
-            &announce_account.epoch,
+            &announce_account.epoch_id,
             &announce_account.account_id,
             header_hash.as_ref(),
             &header.signature,
@@ -471,7 +471,7 @@
         let latest_block_time = prev_header.timestamp.clone();
         let validators = self
             .runtime_adapter
-            .get_epoch_block_proposers(&head.epoch_hash, &head.last_block_hash)
+            .get_epoch_block_proposers(&head.epoch_id, &head.last_block_hash)
             .map_err(|err| err.to_string())?
             .into_iter()
             .map(|(account_id, is_slashed)| ValidatorInfo { account_id, is_slashed })
@@ -611,17 +611,17 @@
                 // Produce new chunks
                 for shard_id in 0..self.runtime_adapter.num_shards() {
                     let next_epoch_hash =
-                        self.runtime_adapter.get_epoch_hash(block.header.hash()).unwrap();
+                        self.runtime_adapter.get_epoch_id(&block.header.hash()).unwrap();
                     let chunk_proposer = self
                         .runtime_adapter
-                        .get_chunk_proposer(next_epoch_hash, block.header.height + 1, shard_id)
+                        .get_chunk_proposer(&next_epoch_hash, block.header.height + 1, shard_id)
                         .unwrap();
 
                     if chunk_proposer == *bp.account_id {
                         if let Err(err) = self.produce_chunk(
                             ctx,
                             block.hash(),
-                            next_epoch_hash,
+                            &next_epoch_hash,
                             block.chunks[shard_id as usize].clone(),
                             block.header.height + 1,
                             shard_id,
@@ -678,7 +678,7 @@
     /// Account Id is sent when is not current a validator but are becoming a validator soon.
     fn check_send_announce_account(&mut self, prev_block_hash: CryptoHash) {
         // Announce AccountId if client is becoming a validator soon.
-        let epoch_hash = self.runtime_adapter.get_next_epoch_hash(prev_block_hash).unwrap();
+        let epoch_id = self.runtime_adapter.get_next_epoch_id(&prev_block_hash).unwrap();
 
         // First check that we currently have an AccountId
         if self.block_producer.is_none() {
@@ -690,10 +690,11 @@
 
         // TODO MOO XXX: only announce if become a validator soon
 
-        let epoch_height = if epoch_hash == CryptoHash::default() {
+        let epoch_height = if epoch_id.0 == CryptoHash::default() {
             0
         } else {
-            if let Ok(epoch_block) = self.chain.get_block(&epoch_hash) {
+            // TODO MOO WTF
+            if let Ok(epoch_block) = self.chain.get_block(&epoch_id.0) {
                 epoch_block.header.height
             } else {
                 return;
@@ -707,47 +708,21 @@
             }
         }
 
-<<<<<<< HEAD
-            // Check client is part of the futures validators
-            if let Ok(validators) =
-                self.runtime_adapter.get_epoch_block_proposers(&epoch_hash, &epoch_block.hash())
-            {
-                // TODO(MarX): Use HashSet in validator manager to do fast searching.
-                if validators
-                    .iter()
-                    .any(|account_id| (&(account_id.0) == &block_producer.account_id))
-                {
-                    debug!(target: "client", "Sending announce account for {}", block_producer.account_id);
-                    self.last_val_announce_height = Some(epoch_height);
-                    let (hash, signature) = self.sign_announce_account(epoch_hash).unwrap();
-
-                    actix::spawn(
-                        self.network_actor
-                            .send(NetworkRequests::AnnounceAccount(AnnounceAccount::new(
-                                block_producer.account_id.clone(),
-                                epoch_hash,
-                                self.node_id,
-                                hash,
-                                signature,
-                            )))
-                            .map_err(|e| error!(target: "client", "{:?}", e))
-                            .map(|_| ()),
-                    );
-                }
-=======
         // Check client is part of the futures validators
-        if let Ok(validators) = self.runtime_adapter.get_epoch_block_proposers(epoch_hash) {
+        if let Ok(validators) =
+            self.runtime_adapter.get_epoch_block_proposers(&epoch_id, &prev_block_hash)
+        {
             // TODO(MarX): Use HashSet in validator manager to do fast searching.
-            if validators.iter().any(|account_id| (account_id == &block_producer.account_id)) {
+            if validators.iter().any(|(account_id, _)| (account_id == &block_producer.account_id)) {
                 debug!(target: "client", "Sending announce account for {}", block_producer.account_id);
                 self.last_val_announce_height = Some(epoch_height);
-                let (hash, signature) = self.sign_announce_account(epoch_hash).unwrap();
+                let (hash, signature) = self.sign_announce_account(&epoch_id).unwrap();
 
                 actix::spawn(
                     self.network_actor
                         .send(NetworkRequests::AnnounceAccount(AnnounceAccount::new(
                             block_producer.account_id.clone(),
-                            epoch_hash,
+                            epoch_id,
                             self.node_id,
                             hash,
                             signature,
@@ -755,17 +730,16 @@
                         .map_err(|e| error!(target: "client", "{:?}", e))
                         .map(|_| ()),
                 );
->>>>>>> 17454924
-            }
-        }
-    }
-
-    fn sign_announce_account(&self, epoch_hash: CryptoHash) -> Result<(CryptoHash, Signature), ()> {
+            }
+        }
+    }
+
+    fn sign_announce_account(&self, epoch_id: &EpochId) -> Result<(CryptoHash, Signature), ()> {
         if let Some(block_producer) = self.block_producer.as_ref() {
             let hash = AnnounceAccount::build_header_hash(
                 &block_producer.account_id,
                 &self.node_id,
-                epoch_hash,
+                epoch_id,
             );
             let signature = block_producer.signer.sign(hash.as_ref());
             Ok((hash, signature))
@@ -776,34 +750,34 @@
 
     fn get_block_proposer(
         &self,
-        epoch_hash: &CryptoHash,
+        epoch_id: &EpochId,
         height: BlockIndex,
     ) -> Result<AccountId, Error> {
         self.runtime_adapter
-            .get_block_proposer(&epoch_hash, height)
+            .get_block_proposer(epoch_id, height)
             .map_err(|err| Error::Other(err.to_string()))
     }
 
     fn get_epoch_block_proposers(
         &self,
-        epoch_hash: &CryptoHash,
-        block_hash: &CryptoHash,
+        epoch_id: &EpochId,
+        last_block_hash: &CryptoHash,
     ) -> Result<Vec<(AccountId, bool)>, Error> {
         self.runtime_adapter
-            .get_epoch_block_proposers(epoch_hash, block_hash)
+            .get_epoch_block_proposers(epoch_id, last_block_hash)
             .map_err(|err| Error::Other(err.to_string()))
     }
 
     /// Create approval for given block or return none if not a block producer.
     fn get_block_approval(&mut self, block: &Block) -> Option<BlockApproval> {
-        let mut epoch_hash = self.runtime_adapter.get_epoch_hash(block.hash()).ok()?;
+        let mut epoch_hash = self.runtime_adapter.get_epoch_id(&block.hash()).ok()?;
         let next_block_producer_account =
             self.get_block_proposer(&epoch_hash, block.header.height + 1);
         if let (Some(block_producer), Ok(next_block_producer_account)) =
             (&self.block_producer, &next_block_producer_account)
         {
             if &block_producer.account_id != next_block_producer_account {
-                epoch_hash = block.header.epoch_hash;
+                epoch_hash = block.header.epoch_id.clone();
                 if let Ok(validators) =
                     self.runtime_adapter.get_epoch_block_proposers(&epoch_hash, &block.hash())
                 {
@@ -833,7 +807,7 @@
         last_height: BlockIndex,
         check_height: BlockIndex,
     ) {
-        let epoch_hash = unwrap_or_return!(self.runtime_adapter.get_epoch_hash(block_hash), ());
+        let epoch_hash = unwrap_or_return!(self.runtime_adapter.get_epoch_id(&block_hash), ());
         let next_block_producer_account =
             unwrap_or_return!(self.get_block_proposer(&epoch_hash, check_height + 1), ());
         if let Some(block_producer) = &self.block_producer {
@@ -894,7 +868,7 @@
         &mut self,
         _ctx: &mut Context<ClientActor>, // TODO: remove?
         prev_block_hash: CryptoHash,
-        epoch_hash: CryptoHash,
+        epoch_id: &EpochId,
         last_header: ShardChunkHeader,
         next_height: BlockIndex,
         shard_id: ShardId,
@@ -905,7 +879,7 @@
 
         let chunk_proposer = self
             .runtime_adapter
-            .get_chunk_proposer(epoch_hash, next_height, shard_id)
+            .get_chunk_proposer(epoch_id, next_height, shard_id)
             .map_err(|err| Error::Other(err.to_string()))
             .unwrap();
         if block_producer.account_id != chunk_proposer {
@@ -984,8 +958,8 @@
         })?;
         let head = self.chain.head()?;
         assert_eq!(
-            head.epoch_hash,
-            self.runtime_adapter.get_epoch_hash(head.prev_block_hash).unwrap()
+            head.epoch_id,
+            self.runtime_adapter.get_epoch_id(&head.prev_block_hash).unwrap()
         );
         // If last height changed, this process should stop as we spun up another one.
         if head.height != last_height {
@@ -994,7 +968,7 @@
 
         // Check that we are were called at the block that we are producer for.
         let next_block_proposer = self.get_block_proposer(
-            &self.runtime_adapter.get_epoch_hash(head.last_block_hash).unwrap(),
+            &self.runtime_adapter.get_epoch_id(&head.last_block_hash).unwrap(),
             next_height,
         )?;
         println!("MOO Produce block {}? {:?} {:?}", next_block_proposer, last_height, next_height);
@@ -1008,7 +982,7 @@
 
         if self
             .runtime_adapter
-            .is_epoch_start(head.last_block_hash, next_height)
+            .is_epoch_start(&head.last_block_hash, next_height)
             .map_err(|err| ErrorKind::Other(err.to_string()))?
         {
             if !self.chain.prev_block_is_caught_up(&prev_prev_hash, &prev_hash)? {
@@ -1029,12 +1003,12 @@
         // Wait until we have all approvals or timeouts per max block production delay.
         let validators = self
             .runtime_adapter
-            .get_epoch_block_proposers(&head.epoch_hash, &head.last_block_hash)
+            .get_epoch_block_proposers(&head.epoch_id, &prev_hash)
             .map_err(|err| Error::Other(err.to_string()))?;
         let total_validators = validators.len();
         let prev_same_bp = self
             .runtime_adapter
-            .get_block_proposer(&head.epoch_hash, last_height)
+            .get_block_proposer(&head.epoch_id, last_height)
             .map_err(|err| Error::Other(err.to_string()))?
             == block_producer.account_id.clone();
         // If epoch changed, and before there was 2 validators and now there is 1 - prev_same_bp is false, but total validators right now is 1.
@@ -1081,7 +1055,7 @@
         // At this point, the previous epoch hash must be available
         let epoch_hash = self
             .runtime_adapter
-            .get_epoch_hash(head.last_block_hash)
+            .get_epoch_id(&head.last_block_hash)
             .expect("Epoch hash should exist at this point");
 
         // TODO: current gas used and gas limit.
@@ -1579,7 +1553,7 @@
         ctx.run_later(self.config.log_summary_period, move |act, ctx| {
             let head = unwrap_or_return!(act.chain.head(), ());
             let validators = unwrap_or_return!(
-                act.get_epoch_block_proposers(&head.epoch_hash, &head.last_block_hash),
+                act.get_epoch_block_proposers(&head.epoch_id, &head.last_block_hash),
                 ()
             );
             let num_validators = validators.len();
@@ -1622,7 +1596,7 @@
         // TODO: Access runtime adapter only once to find the position and public key.
 
         // If given account is not current block proposer.
-        let position = match self.get_epoch_block_proposers(&header.epoch_hash, &header.hash()) {
+        let position = match self.get_epoch_block_proposers(&header.epoch_id, &hash) {
             Ok(validators) => {
                 let position = validators.iter().position(|x| &(x.0) == account_id);
                 if let Some(idx) = position {
@@ -1642,7 +1616,7 @@
         };
         // Check signature is correct for given validator.
         if !self.runtime_adapter.verify_validator_signature(
-            &header.epoch_hash,
+            &header.epoch_id,
             account_id,
             hash.as_ref(),
             signature,
