--- conflicted
+++ resolved
@@ -4,7 +4,6 @@
 use super::types;
 use hash::HashValue;
 
-<<<<<<< HEAD
 pub trait VerifierLike {
    fn compute_state(&mut self, transactions: &[types::StatedTransaction]) -> types::State;
 }
@@ -36,7 +35,8 @@
     fn deconstruct(self) -> (Self::Header, Self::Body);
     fn new(header: Self::Header, body: Self::Body) -> Self;
     fn hash(&self) -> HashValue;
-=======
+}
+
 pub trait Verifier {
     fn compute_state(&mut self, transactions: &[types::StatedTransaction]) -> types::State;
 }
@@ -48,5 +48,4 @@
 
 pub trait Payload: Hash {
     fn verify(&self) -> Result<(), &'static str>;
->>>>>>> 522600ab
 }