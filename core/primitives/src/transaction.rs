use std::fmt;
use std::hash::{Hash, Hasher};
use std::sync::Arc;

use borsh::{BorshDeserialize, BorshSerialize, Serializable};

use near_crypto::{PublicKey, Signature, Signer};

use crate::account::AccessKey;
use crate::block::BlockHeader;
use crate::hash::{hash, CryptoHash};
use crate::logging;
use crate::types::{AccountId, Balance, BlockIndex, Gas, Nonce};

pub type LogEntry = String;

<<<<<<< HEAD
#[derive(Hash, PartialEq, Eq, Debug, Clone, Serialize, Deserialize)]
pub enum TransactionBody {
    CreateAccount(CreateAccountTransaction),
    DeployContract(DeployContractTransaction),
    FunctionCall(FunctionCallTransaction),
    SendMoney(SendMoneyTransaction),
    Stake(StakeTransaction),
    SwapKey(SwapKeyTransaction),
    AddKey(AddKeyTransaction),
    DeleteKey(DeleteKeyTransaction),
    DeleteAccount(DeleteAccountTransaction),
}

impl TransactionBody {
    pub fn send_money(nonce: Nonce, originator: &str, receiver: &str, amount: Balance) -> Self {
        TransactionBody::SendMoney(SendMoneyTransaction {
            nonce,
            originator: originator.to_string(),
            receiver: receiver.to_string(),
            amount,
        })
    }
}

#[derive(Hash, Serialize, Deserialize, PartialEq, Eq, Clone)]
pub struct CreateAccountTransaction {
    pub nonce: Nonce,
    pub originator: AccountId,
    pub new_account_id: AccountId,
    #[serde(with = "u128_dec_format")]
    pub amount: Balance,
    // TODO: replace to PublicKey
    #[serde(with = "base_bytes_format")]
    pub public_key: Vec<u8>,
}

impl TryFrom<transaction_proto::CreateAccountTransaction> for CreateAccountTransaction {
    type Error = Box<dyn std::error::Error>;

    fn try_from(t: transaction_proto::CreateAccountTransaction) -> Result<Self, Self::Error> {
        Ok(CreateAccountTransaction {
            nonce: t.nonce,
            originator: t.originator,
            new_account_id: t.new_account_id,
            amount: t.amount.unwrap_or_default().try_into()?,
            public_key: t.public_key,
        })
    }
}

impl From<CreateAccountTransaction> for transaction_proto::CreateAccountTransaction {
    fn from(t: CreateAccountTransaction) -> transaction_proto::CreateAccountTransaction {
        transaction_proto::CreateAccountTransaction {
            nonce: t.nonce,
            originator: t.originator,
            new_account_id: t.new_account_id,
            amount: SingularPtrField::some(t.amount.into()),
            public_key: t.public_key,
            cached_size: Default::default(),
            unknown_fields: Default::default(),
        }
    }
}

impl fmt::Debug for CreateAccountTransaction {
    fn fmt(&self, f: &mut fmt::Formatter) -> fmt::Result {
        f.debug_struct("CreateAccountTransaction")
            .field("nonce", &format_args!("{}", &self.nonce))
            .field("originator", &format_args!("{}", &self.originator))
            .field("new_account_id", &format_args!("{}", &self.new_account_id))
            .field("amount", &format_args!("{}", &self.amount))
            .field("public_key", &format_args!("{}", logging::pretty_utf8(&self.public_key)))
            .finish()
    }
}

#[derive(Hash, Serialize, Deserialize, PartialEq, Eq, Clone)]
pub struct DeployContractTransaction {
    pub nonce: Nonce,
    pub contract_id: AccountId,
    pub wasm_byte_array: Vec<u8>,
}

impl fmt::Debug for DeployContractTransaction {
    fn fmt(&self, f: &mut fmt::Formatter) -> fmt::Result {
        f.debug_struct("DeployContractTransaction")
            .field("nonce", &format_args!("{}", &self.nonce))
            .field("contract_id", &format_args!("{}", &self.contract_id))
            .field(
                "wasm_byte_array",
                &format_args!("{}", logging::pretty_utf8(&self.wasm_byte_array)),
            )
            .finish()
    }
}

impl From<transaction_proto::DeployContractTransaction> for DeployContractTransaction {
    fn from(t: transaction_proto::DeployContractTransaction) -> Self {
        DeployContractTransaction {
            nonce: t.nonce,
            contract_id: t.contract_id,
            wasm_byte_array: t.wasm_byte_array,
        }
    }
}

impl From<DeployContractTransaction> for transaction_proto::DeployContractTransaction {
    fn from(t: DeployContractTransaction) -> transaction_proto::DeployContractTransaction {
        transaction_proto::DeployContractTransaction {
            nonce: t.nonce,
            contract_id: t.contract_id,
            wasm_byte_array: t.wasm_byte_array,
            cached_size: Default::default(),
            unknown_fields: Default::default(),
        }
    }
}

#[derive(Hash, Serialize, Deserialize, PartialEq, Eq, Clone)]
pub struct FunctionCallTransaction {
=======
#[derive(BorshSerialize, BorshDeserialize, PartialEq, Eq, Debug, Clone)]
pub struct Transaction {
    pub signer_id: AccountId,
    pub public_key: PublicKey,
>>>>>>> e58a1c88
    pub nonce: Nonce,
    pub receiver_id: AccountId,
    /// The hash of the block in the blockchain on top of which the given transaction is valid.
    pub block_hash: CryptoHash,

<<<<<<< HEAD
impl From<FunctionCallTransaction> for transaction_proto::FunctionCallTransaction {
    fn from(t: FunctionCallTransaction) -> Self {
        transaction_proto::FunctionCallTransaction {
            nonce: t.nonce,
            originator: t.originator,
            contract_id: t.contract_id,
            method_name: t.method_name,
            args: t.args,
            amount: SingularPtrField::some(t.amount.into()),
            cached_size: Default::default(),
            unknown_fields: Default::default(),
        }
    }
=======
    pub actions: Vec<Action>,
>>>>>>> e58a1c88
}

impl Transaction {
    pub fn get_hash(&self) -> CryptoHash {
        let bytes = self.try_to_vec().expect("Failed to deserialize");
        hash(&bytes)
    }
}

#[derive(BorshSerialize, BorshDeserialize, PartialEq, Eq, Debug, Clone)]
pub enum Action {
    CreateAccount(CreateAccountAction),
    DeployContract(DeployContractAction),
    FunctionCall(FunctionCallAction),
    Transfer(TransferAction),
    Stake(StakeAction),
    AddKey(AddKeyAction),
    DeleteKey(DeleteKeyAction),
    DeleteAccount(DeleteAccountAction),
}

<<<<<<< HEAD
impl From<SendMoneyTransaction> for transaction_proto::SendMoneyTransaction {
    fn from(t: SendMoneyTransaction) -> Self {
        transaction_proto::SendMoneyTransaction {
            nonce: t.nonce,
            originator: t.originator,
            receiver: t.receiver,
            amount: SingularPtrField::some(t.amount.into()),
            cached_size: Default::default(),
            unknown_fields: Default::default(),
        }
    }
}

#[derive(Hash, Serialize, Deserialize, PartialEq, Eq, Debug, Clone)]
pub struct StakeTransaction {
    pub nonce: Nonce,
    pub originator: AccountId,
    #[serde(with = "u128_dec_format")]
    pub amount: Balance,
    pub public_key: String,
}

impl TryFrom<transaction_proto::StakeTransaction> for StakeTransaction {
    type Error = Box<dyn std::error::Error>;

    fn try_from(t: transaction_proto::StakeTransaction) -> Result<Self, Self::Error> {
        Ok(StakeTransaction {
            nonce: t.nonce,
            originator: t.originator,
            amount: t.amount.unwrap_or_default().try_into()?,
            public_key: t.public_key,
        })
    }
}

impl From<StakeTransaction> for transaction_proto::StakeTransaction {
    fn from(t: StakeTransaction) -> transaction_proto::StakeTransaction {
        transaction_proto::StakeTransaction {
            nonce: t.nonce,
            originator: t.originator,
            amount: SingularPtrField::some(t.amount.into()),
            public_key: t.public_key,
            bls_public_key: "".to_string(),
            cached_size: Default::default(),
            unknown_fields: Default::default(),
=======
impl Action {
    pub fn get_prepaid_gas(&self) -> Gas {
        match self {
            Action::FunctionCall(a) => a.gas,
            _ => 0,
        }
    }
    pub fn get_deposit_balance(&self) -> Balance {
        match self {
            Action::FunctionCall(a) => a.deposit,
            Action::Transfer(a) => a.deposit,
            _ => 0,
>>>>>>> e58a1c88
        }
    }
}

#[derive(BorshSerialize, BorshDeserialize, PartialEq, Eq, Clone, Debug)]
pub struct CreateAccountAction {}

#[derive(BorshSerialize, BorshDeserialize, PartialEq, Eq, Clone)]
pub struct DeployContractAction {
    pub code: Vec<u8>,
}

<<<<<<< HEAD
impl From<SwapKeyTransaction> for transaction_proto::SwapKeyTransaction {
    fn from(t: SwapKeyTransaction) -> transaction_proto::SwapKeyTransaction {
        transaction_proto::SwapKeyTransaction {
            nonce: t.nonce,
            originator: t.originator,
            cur_key: t.cur_key,
            new_key: t.new_key,
            cached_size: Default::default(),
            unknown_fields: Default::default(),
        }
    }
}

impl fmt::Debug for SwapKeyTransaction {
=======
impl fmt::Debug for DeployContractAction {
>>>>>>> e58a1c88
    fn fmt(&self, f: &mut fmt::Formatter) -> fmt::Result {
        f.debug_struct("DeployContractAction")
            .field("code", &format_args!("{}", logging::pretty_utf8(&self.code)))
            .finish()
    }
}

<<<<<<< HEAD
#[derive(Hash, Serialize, Deserialize, PartialEq, Eq, Clone)]
pub struct AddKeyTransaction {
    pub nonce: Nonce,
    pub originator: AccountId,
    #[serde(with = "base_bytes_format")]
    pub new_key: Vec<u8>,
    pub access_key: Option<AccessKey>,
}

impl TryFrom<transaction_proto::AddKeyTransaction> for AddKeyTransaction {
    type Error = Box<dyn std::error::Error>;

    fn try_from(t: transaction_proto::AddKeyTransaction) -> Result<Self, Self::Error> {
        Ok(AddKeyTransaction {
            nonce: t.nonce,
            originator: t.originator,
            new_key: t.new_key,
            access_key: t
                .access_key
                .into_option()
                .map_or(Ok(None), |x| AccessKey::try_from(x).map(Some))?,
        })
    }
}

impl From<AddKeyTransaction> for transaction_proto::AddKeyTransaction {
    fn from(t: AddKeyTransaction) -> transaction_proto::AddKeyTransaction {
        transaction_proto::AddKeyTransaction {
            nonce: t.nonce,
            originator: t.originator,
            new_key: t.new_key,
            access_key: SingularPtrField::from_option(t.access_key.map(std::convert::Into::into)),
            cached_size: Default::default(),
            unknown_fields: Default::default(),
        }
    }
=======
#[derive(BorshSerialize, BorshDeserialize, PartialEq, Eq, Clone)]
pub struct FunctionCallAction {
    pub method_name: String,
    pub args: Vec<u8>,
    pub gas: Gas,
    pub deposit: Balance,
>>>>>>> e58a1c88
}

impl fmt::Debug for FunctionCallAction {
    fn fmt(&self, f: &mut fmt::Formatter) -> fmt::Result {
        f.debug_struct("FunctionCallAction")
            .field("method_name", &format_args!("{}", &self.method_name))
            .field("args", &format_args!("{}", logging::pretty_utf8(&self.args)))
            .field("gas", &format_args!("{}", &self.gas))
            .field("deposit", &format_args!("{}", &self.deposit))
            .finish()
    }
}

<<<<<<< HEAD
#[derive(Hash, Serialize, Deserialize, PartialEq, Eq, Clone)]
pub struct DeleteKeyTransaction {
    pub nonce: Nonce,
    pub originator: AccountId,
    pub cur_key: Vec<u8>,
}

impl From<transaction_proto::DeleteKeyTransaction> for DeleteKeyTransaction {
    fn from(t: transaction_proto::DeleteKeyTransaction) -> Self {
        DeleteKeyTransaction { nonce: t.nonce, originator: t.originator, cur_key: t.cur_key }
    }
}

impl From<DeleteKeyTransaction> for transaction_proto::DeleteKeyTransaction {
    fn from(t: DeleteKeyTransaction) -> transaction_proto::DeleteKeyTransaction {
        transaction_proto::DeleteKeyTransaction {
            nonce: t.nonce,
            originator: t.originator,
            cur_key: t.cur_key,
            cached_size: Default::default(),
            unknown_fields: Default::default(),
        }
    }
=======
#[derive(BorshSerialize, BorshDeserialize, PartialEq, Eq, Clone, Debug)]
pub struct TransferAction {
    pub deposit: Balance,
>>>>>>> e58a1c88
}

#[derive(BorshSerialize, BorshDeserialize, PartialEq, Eq, Clone, Debug)]
pub struct StakeAction {
    pub stake: Balance,
    pub public_key: PublicKey,
}

#[derive(BorshSerialize, BorshDeserialize, PartialEq, Eq, Clone, Debug)]
pub struct AddKeyAction {
    pub public_key: PublicKey,
    pub access_key: AccessKey,
}

#[derive(BorshSerialize, BorshDeserialize, PartialEq, Eq, Clone, Debug)]
pub struct DeleteKeyAction {
    pub public_key: PublicKey,
}

#[derive(BorshSerialize, BorshDeserialize, PartialEq, Eq, Clone, Debug)]
pub struct DeleteAccountAction {
    pub beneficiary_id: AccountId,
}

#[derive(BorshSerialize, BorshDeserialize, Eq, Debug, Clone)]
#[borsh_init(init)]
pub struct SignedTransaction {
    pub transaction: Transaction,
    pub signature: Signature,
    #[borsh_skip]
    hash: CryptoHash,
}

impl SignedTransaction {
    pub fn new(signature: Signature, transaction: Transaction) -> Self {
        let mut signed_tx = Self { signature, transaction, hash: CryptoHash::default() };
        signed_tx.init();
        signed_tx
    }

    pub fn init(&mut self) {
        self.hash = self.transaction.get_hash();
    }

    pub fn get_hash(&self) -> CryptoHash {
        self.hash
    }

<<<<<<< HEAD
    // The following functions are for tests
    pub fn empty() -> SignedTransaction {
        Self::create_payment_tx(AccountId::default(), AccountId::default(), 0, 0)
    }

    pub fn create_payment_tx(
        from: AccountId,
        to: AccountId,
        amount: u128,
        nonce: u64,
    ) -> SignedTransaction {
        let body = TransactionBody::SendMoney(SendMoneyTransaction {
            nonce: nonce,
            originator: from,
            receiver: to,
            amount,
        });
        SignedTransaction {
            signature: DEFAULT_SIGNATURE,
            body,
            public_key: None,
            hash: CryptoHash::default(),
=======
    pub fn from_actions(
        nonce: Nonce,
        signer_id: AccountId,
        receiver_id: AccountId,
        signer: Arc<dyn Signer>,
        actions: Vec<Action>,
        block_hash: CryptoHash,
    ) -> Self {
        Transaction {
            nonce,
            signer_id,
            public_key: signer.public_key(),
            receiver_id,
            block_hash,
            actions,
>>>>>>> e58a1c88
        }
        .sign(&*signer)
    }

    pub fn send_money(
        nonce: Nonce,
        signer_id: AccountId,
        receiver_id: AccountId,
        signer: Arc<dyn Signer>,
        deposit: Balance,
        block_hash: CryptoHash,
    ) -> SignedTransaction {
        Self::from_actions(
            nonce,
            signer_id,
            receiver_id,
            signer,
            vec![Action::Transfer(TransferAction { deposit })],
            block_hash,
        )
    }
}

impl Hash for SignedTransaction {
    fn hash<H: Hasher>(&self, state: &mut H) {
        self.hash.hash(state)
    }
}

impl PartialEq for SignedTransaction {
    fn eq(&self, other: &SignedTransaction) -> bool {
<<<<<<< HEAD
        self.hash == other.hash
            && self.signature == other.signature
            && self.public_key == other.public_key
    }
}

impl TryFrom<transaction_proto::SignedTransaction> for SignedTransaction {
    type Error = Box<dyn std::error::Error>;

    fn try_from(t: transaction_proto::SignedTransaction) -> Result<Self, Self::Error> {
        let bytes;
        let body = match t.body {
            Some(transaction_proto::SignedTransaction_oneof_body::create_account(t)) => {
                bytes = t.write_to_bytes();
                TransactionBody::CreateAccount(CreateAccountTransaction::try_from(t)?)
            }
            Some(transaction_proto::SignedTransaction_oneof_body::deploy_contract(t)) => {
                bytes = t.write_to_bytes();
                TransactionBody::DeployContract(DeployContractTransaction::from(t))
            }
            Some(transaction_proto::SignedTransaction_oneof_body::function_call(t)) => {
                bytes = t.write_to_bytes();
                TransactionBody::FunctionCall(FunctionCallTransaction::try_from(t)?)
            }
            Some(transaction_proto::SignedTransaction_oneof_body::send_money(t)) => {
                bytes = t.write_to_bytes();
                TransactionBody::SendMoney(SendMoneyTransaction::try_from(t)?)
            }
            Some(transaction_proto::SignedTransaction_oneof_body::stake(t)) => {
                bytes = t.write_to_bytes();
                TransactionBody::Stake(StakeTransaction::try_from(t)?)
            }
            Some(transaction_proto::SignedTransaction_oneof_body::swap_key(t)) => {
                bytes = t.write_to_bytes();
                TransactionBody::SwapKey(SwapKeyTransaction::from(t))
            }
            Some(transaction_proto::SignedTransaction_oneof_body::add_key(t)) => {
                bytes = t.write_to_bytes();
                TransactionBody::AddKey(AddKeyTransaction::try_from(t)?)
            }
            Some(transaction_proto::SignedTransaction_oneof_body::delete_key(t)) => {
                bytes = t.write_to_bytes();
                TransactionBody::DeleteKey(DeleteKeyTransaction::try_from(t)?)
            }
            Some(transaction_proto::SignedTransaction_oneof_body::delete_account(t)) => {
                bytes = t.write_to_bytes();
                TransactionBody::DeleteAccount(DeleteAccountTransaction::from(t))
            }
            None => return Err("No such transaction body type".into()),
        };
        let bytes = bytes.map_err(|e| format!("{}", e))?;
        let hash = hash(&bytes);
        let public_key: Option<PublicKey> = t
            .public_key
            .into_option()
            .map(|v| PublicKey::try_from(&v.value as &[u8]))
            .transpose()
            .map_err(|e| format!("{}", e))?;
        let signature: Signature =
            Signature::try_from(&t.signature as &[u8]).map_err(|e| format!("{}", e))?;
        Ok(SignedTransaction { body, signature, public_key, hash })
    }
}

impl From<SignedTransaction> for transaction_proto::SignedTransaction {
    fn from(tx: SignedTransaction) -> transaction_proto::SignedTransaction {
        let body = match tx.body {
            TransactionBody::CreateAccount(t) => {
                transaction_proto::SignedTransaction_oneof_body::create_account(t.into())
            }
            TransactionBody::DeployContract(t) => {
                transaction_proto::SignedTransaction_oneof_body::deploy_contract(t.into())
            }
            TransactionBody::FunctionCall(t) => {
                transaction_proto::SignedTransaction_oneof_body::function_call(t.into())
            }
            TransactionBody::SendMoney(t) => {
                transaction_proto::SignedTransaction_oneof_body::send_money(t.into())
            }
            TransactionBody::Stake(t) => {
                transaction_proto::SignedTransaction_oneof_body::stake(t.into())
            }
            TransactionBody::SwapKey(t) => {
                transaction_proto::SignedTransaction_oneof_body::swap_key(t.into())
            }
            TransactionBody::AddKey(t) => {
                transaction_proto::SignedTransaction_oneof_body::add_key(t.into())
            }
            TransactionBody::DeleteKey(t) => {
                transaction_proto::SignedTransaction_oneof_body::delete_key(t.into())
            }
            TransactionBody::DeleteAccount(t) => {
                transaction_proto::SignedTransaction_oneof_body::delete_account(t.into())
            }
        };
        transaction_proto::SignedTransaction {
            body: Some(body),
            signature: tx.signature.as_ref().to_vec(),
            public_key: SingularPtrField::from_option(tx.public_key.map(|v| {
                let mut res = BytesValue::new();
                res.set_value((&v).into());
                res
            })),
            cached_size: Default::default(),
            unknown_fields: Default::default(),
        }
    }
}

#[derive(Hash, Clone, Serialize, Deserialize, Debug, PartialEq, Eq)]
pub enum ReceiptBody {
    NewCall(AsyncCall),
    Callback(CallbackResult),
    Refund(Balance),
}

#[derive(Hash, Clone, Serialize, Deserialize, PartialEq, Eq)]
pub struct AsyncCall {
    pub amount: Balance,
    pub method_name: Vec<u8>,
    pub args: Vec<u8>,
    pub callback: Option<CallbackInfo>,
    pub refund_account: AccountId,
    /// Account ID of the account who signed the initial transaction.
    pub originator_id: AccountId,
    /// The public key used to sign the initial transaction.
    pub public_key: PublicKey,
}

impl TryFrom<receipt_proto::AsyncCall> for AsyncCall {
    type Error = Box<dyn std::error::Error>;

    fn try_from(proto: receipt_proto::AsyncCall) -> Result<Self, Self::Error> {
        Ok(AsyncCall {
            amount: proto.amount.unwrap_or_default().try_into()?,
            method_name: proto.method_name,
            args: proto.args,
            callback: proto.callback.into_option().map(std::convert::Into::into),
            refund_account: proto.refund_account,
            originator_id: proto.originator_id,
            public_key: PublicKey::try_from(&proto.public_key as &[u8])?,
        })
    }
}

impl From<AsyncCall> for receipt_proto::AsyncCall {
    fn from(call: AsyncCall) -> Self {
        receipt_proto::AsyncCall {
            amount: SingularPtrField::some(call.amount.into()),
            method_name: call.method_name,
            args: call.args,
            callback: SingularPtrField::from_option(call.callback.map(std::convert::Into::into)),
            refund_account: call.refund_account,
            originator_id: call.originator_id,
            public_key: call.public_key.as_ref().to_vec(),
            cached_size: Default::default(),
            unknown_fields: Default::default(),
        }
    }
}

impl AsyncCall {
    pub fn new(
        method_name: Vec<u8>,
        args: Vec<u8>,
        amount: Balance,
        refund_account: AccountId,
        originator_id: AccountId,
        public_key: PublicKey,
    ) -> Self {
        AsyncCall {
            amount,
            method_name,
            args,
            callback: None,
            refund_account,
            originator_id,
            public_key,
        }
    }
}

impl fmt::Debug for AsyncCall {
    fn fmt(&self, f: &mut fmt::Formatter) -> fmt::Result {
        f.debug_struct("AsyncCall")
            .field("amount", &format_args!("{}", &self.amount))
            .field("method_name", &format_args!("{}", logging::pretty_utf8(&self.method_name)))
            .field("args", &format_args!("{}", logging::pretty_utf8(&self.args)))
            .field("callback", &self.callback)
            .field("refund_account", &self.refund_account)
            .field("originator_id", &self.originator_id)
            .field("public_key", &self.public_key)
            .finish()
    }
}

#[derive(Clone, Serialize, Deserialize)]
pub struct Callback {
    pub method_name: Vec<u8>,
    pub args: Vec<u8>,
    pub results: Vec<Option<Vec<u8>>>,
    pub amount: Balance,
    pub callback: Option<CallbackInfo>,
    pub result_counter: usize,
    pub refund_account: AccountId,
    /// Account ID of the account who signed the initial transaction.
    pub originator_id: AccountId,
    /// The public key used to sign the initial transaction.
    pub public_key: PublicKey,
}

impl Callback {
    pub fn new(
        method_name: Vec<u8>,
        args: Vec<u8>,
        amount: Balance,
        refund_account: AccountId,
        originator_id: AccountId,
        public_key: PublicKey,
    ) -> Self {
        Callback {
            method_name,
            args,
            results: vec![],
            amount,
            callback: None,
            result_counter: 0,
            refund_account,
            originator_id,
            public_key,
        }
    }
}

impl TryFrom<receipt_proto::Callback> for Callback {
    type Error = Box<dyn std::error::Error>;

    fn try_from(proto: receipt_proto::Callback) -> Result<Self, Self::Error> {
        Ok(Callback {
            method_name: proto.method_name,
            args: proto.args,
            results: proto
                .results
                .into_iter()
                .map(|value| if value.len() > 0 { Some(value) } else { None })
                .collect::<Vec<_>>(),
            amount: proto.amount.unwrap_or_default().try_into()?,
            callback: proto.callback.into_option().map(|value| value.into()),
            result_counter: proto.result_counter as usize,
            refund_account: proto.refund_account,
            originator_id: proto.originator_id,
            public_key: PublicKey::try_from(&proto.public_key as &[u8])?,
        })
    }
}

impl From<Callback> for receipt_proto::Callback {
    fn from(callback: Callback) -> Self {
        receipt_proto::Callback {
            method_name: callback.method_name,
            args: callback.args,
            results: RepeatedField::from_iter(
                callback.results.iter().map(|value| value.clone().unwrap_or(vec![])),
            ),
            amount: SingularPtrField::some(callback.amount.into()),
            callback: SingularPtrField::from_option(callback.callback.map(|value| value.into())),
            result_counter: callback.result_counter as u32,
            refund_account: callback.refund_account,
            originator_id: callback.originator_id,
            public_key: callback.public_key.as_ref().to_vec(),
            cached_size: Default::default(),
            unknown_fields: Default::default(),
        }
    }
}

impl fmt::Debug for Callback {
    fn fmt(&self, f: &mut fmt::Formatter) -> fmt::Result {
        f.debug_struct("Callback")
            .field("method_name", &format_args!("{}", logging::pretty_utf8(&self.method_name)))
            .field("args", &format_args!("{}", logging::pretty_utf8(&self.args)))
            .field("results", &format_args!("{}", logging::pretty_results(&self.results)))
            .field("amount", &format_args!("{}", &self.amount))
            .field("callback", &self.callback)
            .field("result_counter", &format_args!("{}", &self.result_counter))
            .field("refund_account", &self.refund_account)
            .field("originator_id", &self.originator_id)
            .field("public_key", &self.public_key)
            .finish()
    }
}

#[derive(Hash, Clone, Serialize, Deserialize, PartialEq, Eq)]
pub struct CallbackInfo {
    // callback id
    pub id: CallbackId,
    // index to write to
    pub result_index: usize,
    // receiver
    pub receiver: AccountId,
}

impl From<receipt_proto::CallbackInfo> for CallbackInfo {
    fn from(proto: receipt_proto::CallbackInfo) -> Self {
        CallbackInfo {
            id: proto.id,
            result_index: proto.result_index as usize,
            receiver: proto.receiver,
        }
    }
}

impl From<CallbackInfo> for receipt_proto::CallbackInfo {
    fn from(info: CallbackInfo) -> Self {
        receipt_proto::CallbackInfo {
            id: info.id,
            result_index: info.result_index as u64,
            receiver: info.receiver,
            cached_size: Default::default(),
            unknown_fields: Default::default(),
        }
    }
}

impl CallbackInfo {
    pub fn new(id: CallbackId, result_index: usize, receiver: AccountId) -> Self {
        CallbackInfo { id, result_index, receiver }
    }
}

impl fmt::Debug for CallbackInfo {
    fn fmt(&self, f: &mut fmt::Formatter) -> fmt::Result {
        f.debug_struct("CallbackInfo")
            .field("id", &format_args!("{}", logging::pretty_utf8(&self.id)))
            .field("result_index", &format_args!("{}", self.result_index))
            .field("receiver", &format_args!("{}", self.receiver))
            .finish()
    }
}

#[derive(Hash, Clone, Serialize, Deserialize, PartialEq, Eq)]
pub struct CallbackResult {
    // callback id
    pub info: CallbackInfo,
    // callback result
    pub result: Option<Vec<u8>>,
}

impl TryFrom<receipt_proto::CallbackResult> for CallbackResult {
    type Error = Box<dyn std::error::Error>;

    fn try_from(proto: receipt_proto::CallbackResult) -> Result<Self, Self::Error> {
        match proto_to_result(proto.info) {
            Ok(info) => Ok(CallbackResult {
                info: info.into(),
                result: proto.result.into_option().map(|v| v.value),
            }),
            Err(e) => Err(e),
        }
    }
}

impl From<CallbackResult> for receipt_proto::CallbackResult {
    fn from(result: CallbackResult) -> Self {
        receipt_proto::CallbackResult {
            info: SingularPtrField::some(result.info.into()),
            result: SingularPtrField::from_option(result.result.map(|v| {
                let mut res = BytesValue::new();
                res.set_value(v);
                res
            })),
            cached_size: Default::default(),
            unknown_fields: Default::default(),
        }
    }
}

impl CallbackResult {
    pub fn new(info: CallbackInfo, result: Option<Vec<u8>>) -> Self {
        CallbackResult { info, result }
    }
}

impl fmt::Debug for CallbackResult {
    fn fmt(&self, f: &mut fmt::Formatter) -> fmt::Result {
        f.debug_struct("CallbackResult")
            .field("info", &self.info)
            .field("result", &format_args!("{}", logging::pretty_result(&self.result)))
            .finish()
    }
}

#[derive(Serialize, Deserialize, Debug, PartialEq, Eq, Clone)]
pub struct ReceiptTransaction {
    // sender is the immediate predecessor
    pub originator: AccountId,
    pub receiver: AccountId,
    // nonce will be a hash
    pub nonce: CryptoHash,
    pub body: ReceiptBody,
}

impl TryFrom<receipt_proto::ReceiptTransaction> for ReceiptTransaction {
    type Error = Box<dyn std::error::Error>;

    fn try_from(proto: receipt_proto::ReceiptTransaction) -> Result<Self, Self::Error> {
        let body = match proto.body {
            Some(receipt_proto::ReceiptTransaction_oneof_body::new_call(new_call)) => {
                new_call.try_into().map(ReceiptBody::NewCall)
            }
            Some(receipt_proto::ReceiptTransaction_oneof_body::callback(callback)) => {
                callback.try_into().map(ReceiptBody::Callback)
            }
            Some(receipt_proto::ReceiptTransaction_oneof_body::refund(refund)) => {
                Ok(ReceiptBody::Refund(refund.try_into()?))
            }
            None => Err("No such receipt body type".into()),
        };
        match body {
            Ok(body) => Ok(ReceiptTransaction {
                originator: proto.originator,
                receiver: proto.receiver,
                nonce: proto.nonce.try_into()?,
                body,
            }),
            Err(e) => Err(e),
        }
    }
}

impl From<ReceiptTransaction> for receipt_proto::ReceiptTransaction {
    fn from(t: ReceiptTransaction) -> Self {
        let body = match t.body {
            ReceiptBody::NewCall(new_call) => {
                receipt_proto::ReceiptTransaction_oneof_body::new_call(new_call.into())
            }
            ReceiptBody::Callback(callback) => {
                receipt_proto::ReceiptTransaction_oneof_body::callback(callback.into())
            }
            ReceiptBody::Refund(refund) => {
                receipt_proto::ReceiptTransaction_oneof_body::refund(refund.into())
            }
        };
        receipt_proto::ReceiptTransaction {
            originator: t.originator,
            receiver: t.receiver,
            nonce: t.nonce.into(),
            body: Some(body),
            cached_size: Default::default(),
            unknown_fields: Default::default(),
        }
    }
}

impl Borrow<CryptoHash> for ReceiptTransaction {
    fn borrow(&self) -> &CryptoHash {
        &self.nonce
    }
}

impl ReceiptTransaction {
    pub fn new(
        originator: AccountId,
        receiver: AccountId,
        nonce: CryptoHash,
        body: ReceiptBody,
    ) -> Self {
        ReceiptTransaction { originator, receiver, nonce, body }
    }

    pub fn shard_id(&self) -> ShardId {
        account_to_shard_id(&self.receiver)
    }

    pub fn get_hash(&self) -> CryptoHash {
        self.nonce
    }
}

#[derive(Hash, Debug, PartialEq, Eq, Clone, Serialize, Deserialize)]
=======
        self.hash == other.hash && self.signature == other.signature
    }
}

#[derive(BorshSerialize, BorshDeserialize, Debug, PartialEq, Eq, Clone, Serialize, Deserialize)]
>>>>>>> e58a1c88
pub enum TransactionStatus {
    Unknown,
    Completed,
    Failed,
}

impl Default for TransactionStatus {
    fn default() -> Self {
        TransactionStatus::Unknown
    }
}

#[derive(BorshSerialize, BorshDeserialize, PartialEq, Clone, Default)]
pub struct TransactionResult {
    /// Transaction status.
    pub status: TransactionStatus,
    /// Logs from this transaction.
    pub logs: Vec<LogEntry>,
    /// Receipt ids generated by this transaction.
    pub receipts: Vec<CryptoHash>,
    /// Execution Result
    pub result: Option<Vec<u8>>,
}

impl fmt::Debug for TransactionResult {
    fn fmt(&self, f: &mut fmt::Formatter) -> fmt::Result {
        f.debug_struct("TransactionResult")
            .field("status", &self.status)
            .field("logs", &format_args!("{}", logging::pretty_vec(&self.logs)))
            .field("receipts", &format_args!("{}", logging::pretty_vec(&self.receipts)))
            .field("result", &format_args!("{}", logging::pretty_result(&self.result)))
            .finish()
    }
}

#[derive(PartialEq, Clone, Default, Debug)]
pub struct TransactionLog {
    /// Hash of a transaction or a receipt that generated this result.
    pub hash: CryptoHash,
    pub result: TransactionResult,
}

pub fn verify_transaction_signature(
    transaction: &SignedTransaction,
    public_keys: &[PublicKey],
) -> bool {
    let hash = transaction.get_hash();
    let hash = hash.as_ref();
    public_keys.iter().any(|key| transaction.signature.verify(&hash, &key))
}

/// Check whether transaction is valid in terms of block history based on the block header that
/// the transaction points to
pub fn check_tx_history(
    base_header: Option<&BlockHeader>,
    current_height: BlockIndex,
    validity_period: BlockIndex,
) -> bool {
    if let Some(base_header) = base_header {
        current_height - base_header.inner.height <= validity_period
    } else {
        false
    }
}

#[cfg(test)]
mod tests {
    use std::convert::TryInto;

    use borsh::Deserializable;

    use near_crypto::{InMemorySigner, KeyType, ReadablePublicKey, Signature};

    use crate::account::{AccessKeyPermission, FunctionCallPermission};
    use crate::serialize::to_base;

    use super::*;

    #[test]
    fn test_verify_transaction() {
        let signer = InMemorySigner::from_random("test".to_string(), KeyType::ED25519);
        let transaction = Transaction {
            signer_id: "".to_string(),
            public_key: signer.public_key(),
            nonce: 0,
            receiver_id: "".to_string(),
            block_hash: Default::default(),
            actions: vec![],
        }
        .sign(&signer);
        let wrong_public_key = PublicKey::from_seed(KeyType::ED25519, "wrong");
        let valid_keys = vec![signer.public_key(), wrong_public_key];
        assert!(verify_transaction_signature(&transaction, &valid_keys));

        let invalid_keys = vec![wrong_public_key];
        assert!(!verify_transaction_signature(&transaction, &invalid_keys));

        let bytes = transaction.try_to_vec().unwrap();
        let decoded_tx = SignedTransaction::try_from_slice(&bytes).unwrap();
        assert!(verify_transaction_signature(&decoded_tx, &valid_keys));
    }

    /// This test is change checker for a reason - we don't expect transaction format to change.
    /// If it does - you MUST update all of the dependencies: like nearlib and other clients.
    #[test]
    fn test_serialize_transaction() {
        let public_key: PublicKey =
            ReadablePublicKey::new("22skMptHjFWNyuEWY22ftn2AbLPSYpmYwGJRGwpNHbTV")
                .try_into()
                .unwrap();
        let transaction = Transaction {
            signer_id: "test.near".to_string(),
            public_key,
            nonce: 1,
            receiver_id: "123".to_string(),
            block_hash: Default::default(),
            actions: vec![
                Action::CreateAccount(CreateAccountAction {}),
                Action::DeployContract(DeployContractAction { code: vec![1, 2, 3] }),
                Action::FunctionCall(FunctionCallAction {
                    method_name: "qqq".to_string(),
                    args: vec![1, 2, 3],
                    gas: 1_000,
                    deposit: 1_000_000,
                }),
                Action::Transfer(TransferAction { deposit: 123 }),
                Action::Stake(StakeAction { public_key, stake: 1_000_000 }),
                Action::AddKey(AddKeyAction {
                    public_key,
                    access_key: AccessKey {
                        nonce: 0,
                        permission: AccessKeyPermission::FunctionCall(FunctionCallPermission {
                            allowance: None,
                            receiver_id: "zzz".to_string(),
                            method_names: vec!["www".to_string()],
                        }),
                    },
                }),
                Action::DeleteKey(DeleteKeyAction { public_key }),
                Action::DeleteAccount(DeleteAccountAction { beneficiary_id: "123".to_string() }),
            ],
        };
        let signed_tx = SignedTransaction::new(Signature::empty(KeyType::ED25519), transaction);
        let new_signed_tx =
            SignedTransaction::try_from_slice(&signed_tx.try_to_vec().unwrap()).unwrap();

        assert_eq!(
            to_base(&new_signed_tx.get_hash()),
            "4GXvjMFN6wSxnU9jEVT8HbXP5Yk6yELX9faRSKp6n9fX"
        );
    }
}<|MERGE_RESOLUTION|>--- conflicted
+++ resolved
@@ -2,7 +2,7 @@
 use std::hash::{Hash, Hasher};
 use std::sync::Arc;
 
-use borsh::{BorshDeserialize, BorshSerialize, Serializable};
+use borsh::{BorshDeserialize, BorshSerialize};
 
 use near_crypto::{PublicKey, Signature, Signer};
 
@@ -14,155 +14,16 @@
 
 pub type LogEntry = String;
 
-<<<<<<< HEAD
-#[derive(Hash, PartialEq, Eq, Debug, Clone, Serialize, Deserialize)]
-pub enum TransactionBody {
-    CreateAccount(CreateAccountTransaction),
-    DeployContract(DeployContractTransaction),
-    FunctionCall(FunctionCallTransaction),
-    SendMoney(SendMoneyTransaction),
-    Stake(StakeTransaction),
-    SwapKey(SwapKeyTransaction),
-    AddKey(AddKeyTransaction),
-    DeleteKey(DeleteKeyTransaction),
-    DeleteAccount(DeleteAccountTransaction),
-}
-
-impl TransactionBody {
-    pub fn send_money(nonce: Nonce, originator: &str, receiver: &str, amount: Balance) -> Self {
-        TransactionBody::SendMoney(SendMoneyTransaction {
-            nonce,
-            originator: originator.to_string(),
-            receiver: receiver.to_string(),
-            amount,
-        })
-    }
-}
-
-#[derive(Hash, Serialize, Deserialize, PartialEq, Eq, Clone)]
-pub struct CreateAccountTransaction {
-    pub nonce: Nonce,
-    pub originator: AccountId,
-    pub new_account_id: AccountId,
-    #[serde(with = "u128_dec_format")]
-    pub amount: Balance,
-    // TODO: replace to PublicKey
-    #[serde(with = "base_bytes_format")]
-    pub public_key: Vec<u8>,
-}
-
-impl TryFrom<transaction_proto::CreateAccountTransaction> for CreateAccountTransaction {
-    type Error = Box<dyn std::error::Error>;
-
-    fn try_from(t: transaction_proto::CreateAccountTransaction) -> Result<Self, Self::Error> {
-        Ok(CreateAccountTransaction {
-            nonce: t.nonce,
-            originator: t.originator,
-            new_account_id: t.new_account_id,
-            amount: t.amount.unwrap_or_default().try_into()?,
-            public_key: t.public_key,
-        })
-    }
-}
-
-impl From<CreateAccountTransaction> for transaction_proto::CreateAccountTransaction {
-    fn from(t: CreateAccountTransaction) -> transaction_proto::CreateAccountTransaction {
-        transaction_proto::CreateAccountTransaction {
-            nonce: t.nonce,
-            originator: t.originator,
-            new_account_id: t.new_account_id,
-            amount: SingularPtrField::some(t.amount.into()),
-            public_key: t.public_key,
-            cached_size: Default::default(),
-            unknown_fields: Default::default(),
-        }
-    }
-}
-
-impl fmt::Debug for CreateAccountTransaction {
-    fn fmt(&self, f: &mut fmt::Formatter) -> fmt::Result {
-        f.debug_struct("CreateAccountTransaction")
-            .field("nonce", &format_args!("{}", &self.nonce))
-            .field("originator", &format_args!("{}", &self.originator))
-            .field("new_account_id", &format_args!("{}", &self.new_account_id))
-            .field("amount", &format_args!("{}", &self.amount))
-            .field("public_key", &format_args!("{}", logging::pretty_utf8(&self.public_key)))
-            .finish()
-    }
-}
-
-#[derive(Hash, Serialize, Deserialize, PartialEq, Eq, Clone)]
-pub struct DeployContractTransaction {
-    pub nonce: Nonce,
-    pub contract_id: AccountId,
-    pub wasm_byte_array: Vec<u8>,
-}
-
-impl fmt::Debug for DeployContractTransaction {
-    fn fmt(&self, f: &mut fmt::Formatter) -> fmt::Result {
-        f.debug_struct("DeployContractTransaction")
-            .field("nonce", &format_args!("{}", &self.nonce))
-            .field("contract_id", &format_args!("{}", &self.contract_id))
-            .field(
-                "wasm_byte_array",
-                &format_args!("{}", logging::pretty_utf8(&self.wasm_byte_array)),
-            )
-            .finish()
-    }
-}
-
-impl From<transaction_proto::DeployContractTransaction> for DeployContractTransaction {
-    fn from(t: transaction_proto::DeployContractTransaction) -> Self {
-        DeployContractTransaction {
-            nonce: t.nonce,
-            contract_id: t.contract_id,
-            wasm_byte_array: t.wasm_byte_array,
-        }
-    }
-}
-
-impl From<DeployContractTransaction> for transaction_proto::DeployContractTransaction {
-    fn from(t: DeployContractTransaction) -> transaction_proto::DeployContractTransaction {
-        transaction_proto::DeployContractTransaction {
-            nonce: t.nonce,
-            contract_id: t.contract_id,
-            wasm_byte_array: t.wasm_byte_array,
-            cached_size: Default::default(),
-            unknown_fields: Default::default(),
-        }
-    }
-}
-
-#[derive(Hash, Serialize, Deserialize, PartialEq, Eq, Clone)]
-pub struct FunctionCallTransaction {
-=======
 #[derive(BorshSerialize, BorshDeserialize, PartialEq, Eq, Debug, Clone)]
 pub struct Transaction {
     pub signer_id: AccountId,
     pub public_key: PublicKey,
->>>>>>> e58a1c88
     pub nonce: Nonce,
     pub receiver_id: AccountId,
     /// The hash of the block in the blockchain on top of which the given transaction is valid.
     pub block_hash: CryptoHash,
 
-<<<<<<< HEAD
-impl From<FunctionCallTransaction> for transaction_proto::FunctionCallTransaction {
-    fn from(t: FunctionCallTransaction) -> Self {
-        transaction_proto::FunctionCallTransaction {
-            nonce: t.nonce,
-            originator: t.originator,
-            contract_id: t.contract_id,
-            method_name: t.method_name,
-            args: t.args,
-            amount: SingularPtrField::some(t.amount.into()),
-            cached_size: Default::default(),
-            unknown_fields: Default::default(),
-        }
-    }
-=======
     pub actions: Vec<Action>,
->>>>>>> e58a1c88
 }
 
 impl Transaction {
@@ -184,53 +45,6 @@
     DeleteAccount(DeleteAccountAction),
 }
 
-<<<<<<< HEAD
-impl From<SendMoneyTransaction> for transaction_proto::SendMoneyTransaction {
-    fn from(t: SendMoneyTransaction) -> Self {
-        transaction_proto::SendMoneyTransaction {
-            nonce: t.nonce,
-            originator: t.originator,
-            receiver: t.receiver,
-            amount: SingularPtrField::some(t.amount.into()),
-            cached_size: Default::default(),
-            unknown_fields: Default::default(),
-        }
-    }
-}
-
-#[derive(Hash, Serialize, Deserialize, PartialEq, Eq, Debug, Clone)]
-pub struct StakeTransaction {
-    pub nonce: Nonce,
-    pub originator: AccountId,
-    #[serde(with = "u128_dec_format")]
-    pub amount: Balance,
-    pub public_key: String,
-}
-
-impl TryFrom<transaction_proto::StakeTransaction> for StakeTransaction {
-    type Error = Box<dyn std::error::Error>;
-
-    fn try_from(t: transaction_proto::StakeTransaction) -> Result<Self, Self::Error> {
-        Ok(StakeTransaction {
-            nonce: t.nonce,
-            originator: t.originator,
-            amount: t.amount.unwrap_or_default().try_into()?,
-            public_key: t.public_key,
-        })
-    }
-}
-
-impl From<StakeTransaction> for transaction_proto::StakeTransaction {
-    fn from(t: StakeTransaction) -> transaction_proto::StakeTransaction {
-        transaction_proto::StakeTransaction {
-            nonce: t.nonce,
-            originator: t.originator,
-            amount: SingularPtrField::some(t.amount.into()),
-            public_key: t.public_key,
-            bls_public_key: "".to_string(),
-            cached_size: Default::default(),
-            unknown_fields: Default::default(),
-=======
 impl Action {
     pub fn get_prepaid_gas(&self) -> Gas {
         match self {
@@ -243,7 +57,6 @@
             Action::FunctionCall(a) => a.deposit,
             Action::Transfer(a) => a.deposit,
             _ => 0,
->>>>>>> e58a1c88
         }
     }
 }
@@ -256,24 +69,7 @@
     pub code: Vec<u8>,
 }
 
-<<<<<<< HEAD
-impl From<SwapKeyTransaction> for transaction_proto::SwapKeyTransaction {
-    fn from(t: SwapKeyTransaction) -> transaction_proto::SwapKeyTransaction {
-        transaction_proto::SwapKeyTransaction {
-            nonce: t.nonce,
-            originator: t.originator,
-            cur_key: t.cur_key,
-            new_key: t.new_key,
-            cached_size: Default::default(),
-            unknown_fields: Default::default(),
-        }
-    }
-}
-
-impl fmt::Debug for SwapKeyTransaction {
-=======
 impl fmt::Debug for DeployContractAction {
->>>>>>> e58a1c88
     fn fmt(&self, f: &mut fmt::Formatter) -> fmt::Result {
         f.debug_struct("DeployContractAction")
             .field("code", &format_args!("{}", logging::pretty_utf8(&self.code)))
@@ -281,51 +77,12 @@
     }
 }
 
-<<<<<<< HEAD
-#[derive(Hash, Serialize, Deserialize, PartialEq, Eq, Clone)]
-pub struct AddKeyTransaction {
-    pub nonce: Nonce,
-    pub originator: AccountId,
-    #[serde(with = "base_bytes_format")]
-    pub new_key: Vec<u8>,
-    pub access_key: Option<AccessKey>,
-}
-
-impl TryFrom<transaction_proto::AddKeyTransaction> for AddKeyTransaction {
-    type Error = Box<dyn std::error::Error>;
-
-    fn try_from(t: transaction_proto::AddKeyTransaction) -> Result<Self, Self::Error> {
-        Ok(AddKeyTransaction {
-            nonce: t.nonce,
-            originator: t.originator,
-            new_key: t.new_key,
-            access_key: t
-                .access_key
-                .into_option()
-                .map_or(Ok(None), |x| AccessKey::try_from(x).map(Some))?,
-        })
-    }
-}
-
-impl From<AddKeyTransaction> for transaction_proto::AddKeyTransaction {
-    fn from(t: AddKeyTransaction) -> transaction_proto::AddKeyTransaction {
-        transaction_proto::AddKeyTransaction {
-            nonce: t.nonce,
-            originator: t.originator,
-            new_key: t.new_key,
-            access_key: SingularPtrField::from_option(t.access_key.map(std::convert::Into::into)),
-            cached_size: Default::default(),
-            unknown_fields: Default::default(),
-        }
-    }
-=======
 #[derive(BorshSerialize, BorshDeserialize, PartialEq, Eq, Clone)]
 pub struct FunctionCallAction {
     pub method_name: String,
     pub args: Vec<u8>,
     pub gas: Gas,
     pub deposit: Balance,
->>>>>>> e58a1c88
 }
 
 impl fmt::Debug for FunctionCallAction {
@@ -339,35 +96,9 @@
     }
 }
 
-<<<<<<< HEAD
-#[derive(Hash, Serialize, Deserialize, PartialEq, Eq, Clone)]
-pub struct DeleteKeyTransaction {
-    pub nonce: Nonce,
-    pub originator: AccountId,
-    pub cur_key: Vec<u8>,
-}
-
-impl From<transaction_proto::DeleteKeyTransaction> for DeleteKeyTransaction {
-    fn from(t: transaction_proto::DeleteKeyTransaction) -> Self {
-        DeleteKeyTransaction { nonce: t.nonce, originator: t.originator, cur_key: t.cur_key }
-    }
-}
-
-impl From<DeleteKeyTransaction> for transaction_proto::DeleteKeyTransaction {
-    fn from(t: DeleteKeyTransaction) -> transaction_proto::DeleteKeyTransaction {
-        transaction_proto::DeleteKeyTransaction {
-            nonce: t.nonce,
-            originator: t.originator,
-            cur_key: t.cur_key,
-            cached_size: Default::default(),
-            unknown_fields: Default::default(),
-        }
-    }
-=======
 #[derive(BorshSerialize, BorshDeserialize, PartialEq, Eq, Clone, Debug)]
 pub struct TransferAction {
     pub deposit: Balance,
->>>>>>> e58a1c88
 }
 
 #[derive(BorshSerialize, BorshDeserialize, PartialEq, Eq, Clone, Debug)]
@@ -416,30 +147,6 @@
         self.hash
     }
 
-<<<<<<< HEAD
-    // The following functions are for tests
-    pub fn empty() -> SignedTransaction {
-        Self::create_payment_tx(AccountId::default(), AccountId::default(), 0, 0)
-    }
-
-    pub fn create_payment_tx(
-        from: AccountId,
-        to: AccountId,
-        amount: u128,
-        nonce: u64,
-    ) -> SignedTransaction {
-        let body = TransactionBody::SendMoney(SendMoneyTransaction {
-            nonce: nonce,
-            originator: from,
-            receiver: to,
-            amount,
-        });
-        SignedTransaction {
-            signature: DEFAULT_SIGNATURE,
-            body,
-            public_key: None,
-            hash: CryptoHash::default(),
-=======
     pub fn from_actions(
         nonce: Nonce,
         signer_id: AccountId,
@@ -455,7 +162,6 @@
             receiver_id,
             block_hash,
             actions,
->>>>>>> e58a1c88
         }
         .sign(&*signer)
     }
@@ -487,494 +193,11 @@
 
 impl PartialEq for SignedTransaction {
     fn eq(&self, other: &SignedTransaction) -> bool {
-<<<<<<< HEAD
-        self.hash == other.hash
-            && self.signature == other.signature
-            && self.public_key == other.public_key
-    }
-}
-
-impl TryFrom<transaction_proto::SignedTransaction> for SignedTransaction {
-    type Error = Box<dyn std::error::Error>;
-
-    fn try_from(t: transaction_proto::SignedTransaction) -> Result<Self, Self::Error> {
-        let bytes;
-        let body = match t.body {
-            Some(transaction_proto::SignedTransaction_oneof_body::create_account(t)) => {
-                bytes = t.write_to_bytes();
-                TransactionBody::CreateAccount(CreateAccountTransaction::try_from(t)?)
-            }
-            Some(transaction_proto::SignedTransaction_oneof_body::deploy_contract(t)) => {
-                bytes = t.write_to_bytes();
-                TransactionBody::DeployContract(DeployContractTransaction::from(t))
-            }
-            Some(transaction_proto::SignedTransaction_oneof_body::function_call(t)) => {
-                bytes = t.write_to_bytes();
-                TransactionBody::FunctionCall(FunctionCallTransaction::try_from(t)?)
-            }
-            Some(transaction_proto::SignedTransaction_oneof_body::send_money(t)) => {
-                bytes = t.write_to_bytes();
-                TransactionBody::SendMoney(SendMoneyTransaction::try_from(t)?)
-            }
-            Some(transaction_proto::SignedTransaction_oneof_body::stake(t)) => {
-                bytes = t.write_to_bytes();
-                TransactionBody::Stake(StakeTransaction::try_from(t)?)
-            }
-            Some(transaction_proto::SignedTransaction_oneof_body::swap_key(t)) => {
-                bytes = t.write_to_bytes();
-                TransactionBody::SwapKey(SwapKeyTransaction::from(t))
-            }
-            Some(transaction_proto::SignedTransaction_oneof_body::add_key(t)) => {
-                bytes = t.write_to_bytes();
-                TransactionBody::AddKey(AddKeyTransaction::try_from(t)?)
-            }
-            Some(transaction_proto::SignedTransaction_oneof_body::delete_key(t)) => {
-                bytes = t.write_to_bytes();
-                TransactionBody::DeleteKey(DeleteKeyTransaction::try_from(t)?)
-            }
-            Some(transaction_proto::SignedTransaction_oneof_body::delete_account(t)) => {
-                bytes = t.write_to_bytes();
-                TransactionBody::DeleteAccount(DeleteAccountTransaction::from(t))
-            }
-            None => return Err("No such transaction body type".into()),
-        };
-        let bytes = bytes.map_err(|e| format!("{}", e))?;
-        let hash = hash(&bytes);
-        let public_key: Option<PublicKey> = t
-            .public_key
-            .into_option()
-            .map(|v| PublicKey::try_from(&v.value as &[u8]))
-            .transpose()
-            .map_err(|e| format!("{}", e))?;
-        let signature: Signature =
-            Signature::try_from(&t.signature as &[u8]).map_err(|e| format!("{}", e))?;
-        Ok(SignedTransaction { body, signature, public_key, hash })
-    }
-}
-
-impl From<SignedTransaction> for transaction_proto::SignedTransaction {
-    fn from(tx: SignedTransaction) -> transaction_proto::SignedTransaction {
-        let body = match tx.body {
-            TransactionBody::CreateAccount(t) => {
-                transaction_proto::SignedTransaction_oneof_body::create_account(t.into())
-            }
-            TransactionBody::DeployContract(t) => {
-                transaction_proto::SignedTransaction_oneof_body::deploy_contract(t.into())
-            }
-            TransactionBody::FunctionCall(t) => {
-                transaction_proto::SignedTransaction_oneof_body::function_call(t.into())
-            }
-            TransactionBody::SendMoney(t) => {
-                transaction_proto::SignedTransaction_oneof_body::send_money(t.into())
-            }
-            TransactionBody::Stake(t) => {
-                transaction_proto::SignedTransaction_oneof_body::stake(t.into())
-            }
-            TransactionBody::SwapKey(t) => {
-                transaction_proto::SignedTransaction_oneof_body::swap_key(t.into())
-            }
-            TransactionBody::AddKey(t) => {
-                transaction_proto::SignedTransaction_oneof_body::add_key(t.into())
-            }
-            TransactionBody::DeleteKey(t) => {
-                transaction_proto::SignedTransaction_oneof_body::delete_key(t.into())
-            }
-            TransactionBody::DeleteAccount(t) => {
-                transaction_proto::SignedTransaction_oneof_body::delete_account(t.into())
-            }
-        };
-        transaction_proto::SignedTransaction {
-            body: Some(body),
-            signature: tx.signature.as_ref().to_vec(),
-            public_key: SingularPtrField::from_option(tx.public_key.map(|v| {
-                let mut res = BytesValue::new();
-                res.set_value((&v).into());
-                res
-            })),
-            cached_size: Default::default(),
-            unknown_fields: Default::default(),
-        }
-    }
-}
-
-#[derive(Hash, Clone, Serialize, Deserialize, Debug, PartialEq, Eq)]
-pub enum ReceiptBody {
-    NewCall(AsyncCall),
-    Callback(CallbackResult),
-    Refund(Balance),
-}
-
-#[derive(Hash, Clone, Serialize, Deserialize, PartialEq, Eq)]
-pub struct AsyncCall {
-    pub amount: Balance,
-    pub method_name: Vec<u8>,
-    pub args: Vec<u8>,
-    pub callback: Option<CallbackInfo>,
-    pub refund_account: AccountId,
-    /// Account ID of the account who signed the initial transaction.
-    pub originator_id: AccountId,
-    /// The public key used to sign the initial transaction.
-    pub public_key: PublicKey,
-}
-
-impl TryFrom<receipt_proto::AsyncCall> for AsyncCall {
-    type Error = Box<dyn std::error::Error>;
-
-    fn try_from(proto: receipt_proto::AsyncCall) -> Result<Self, Self::Error> {
-        Ok(AsyncCall {
-            amount: proto.amount.unwrap_or_default().try_into()?,
-            method_name: proto.method_name,
-            args: proto.args,
-            callback: proto.callback.into_option().map(std::convert::Into::into),
-            refund_account: proto.refund_account,
-            originator_id: proto.originator_id,
-            public_key: PublicKey::try_from(&proto.public_key as &[u8])?,
-        })
-    }
-}
-
-impl From<AsyncCall> for receipt_proto::AsyncCall {
-    fn from(call: AsyncCall) -> Self {
-        receipt_proto::AsyncCall {
-            amount: SingularPtrField::some(call.amount.into()),
-            method_name: call.method_name,
-            args: call.args,
-            callback: SingularPtrField::from_option(call.callback.map(std::convert::Into::into)),
-            refund_account: call.refund_account,
-            originator_id: call.originator_id,
-            public_key: call.public_key.as_ref().to_vec(),
-            cached_size: Default::default(),
-            unknown_fields: Default::default(),
-        }
-    }
-}
-
-impl AsyncCall {
-    pub fn new(
-        method_name: Vec<u8>,
-        args: Vec<u8>,
-        amount: Balance,
-        refund_account: AccountId,
-        originator_id: AccountId,
-        public_key: PublicKey,
-    ) -> Self {
-        AsyncCall {
-            amount,
-            method_name,
-            args,
-            callback: None,
-            refund_account,
-            originator_id,
-            public_key,
-        }
-    }
-}
-
-impl fmt::Debug for AsyncCall {
-    fn fmt(&self, f: &mut fmt::Formatter) -> fmt::Result {
-        f.debug_struct("AsyncCall")
-            .field("amount", &format_args!("{}", &self.amount))
-            .field("method_name", &format_args!("{}", logging::pretty_utf8(&self.method_name)))
-            .field("args", &format_args!("{}", logging::pretty_utf8(&self.args)))
-            .field("callback", &self.callback)
-            .field("refund_account", &self.refund_account)
-            .field("originator_id", &self.originator_id)
-            .field("public_key", &self.public_key)
-            .finish()
-    }
-}
-
-#[derive(Clone, Serialize, Deserialize)]
-pub struct Callback {
-    pub method_name: Vec<u8>,
-    pub args: Vec<u8>,
-    pub results: Vec<Option<Vec<u8>>>,
-    pub amount: Balance,
-    pub callback: Option<CallbackInfo>,
-    pub result_counter: usize,
-    pub refund_account: AccountId,
-    /// Account ID of the account who signed the initial transaction.
-    pub originator_id: AccountId,
-    /// The public key used to sign the initial transaction.
-    pub public_key: PublicKey,
-}
-
-impl Callback {
-    pub fn new(
-        method_name: Vec<u8>,
-        args: Vec<u8>,
-        amount: Balance,
-        refund_account: AccountId,
-        originator_id: AccountId,
-        public_key: PublicKey,
-    ) -> Self {
-        Callback {
-            method_name,
-            args,
-            results: vec![],
-            amount,
-            callback: None,
-            result_counter: 0,
-            refund_account,
-            originator_id,
-            public_key,
-        }
-    }
-}
-
-impl TryFrom<receipt_proto::Callback> for Callback {
-    type Error = Box<dyn std::error::Error>;
-
-    fn try_from(proto: receipt_proto::Callback) -> Result<Self, Self::Error> {
-        Ok(Callback {
-            method_name: proto.method_name,
-            args: proto.args,
-            results: proto
-                .results
-                .into_iter()
-                .map(|value| if value.len() > 0 { Some(value) } else { None })
-                .collect::<Vec<_>>(),
-            amount: proto.amount.unwrap_or_default().try_into()?,
-            callback: proto.callback.into_option().map(|value| value.into()),
-            result_counter: proto.result_counter as usize,
-            refund_account: proto.refund_account,
-            originator_id: proto.originator_id,
-            public_key: PublicKey::try_from(&proto.public_key as &[u8])?,
-        })
-    }
-}
-
-impl From<Callback> for receipt_proto::Callback {
-    fn from(callback: Callback) -> Self {
-        receipt_proto::Callback {
-            method_name: callback.method_name,
-            args: callback.args,
-            results: RepeatedField::from_iter(
-                callback.results.iter().map(|value| value.clone().unwrap_or(vec![])),
-            ),
-            amount: SingularPtrField::some(callback.amount.into()),
-            callback: SingularPtrField::from_option(callback.callback.map(|value| value.into())),
-            result_counter: callback.result_counter as u32,
-            refund_account: callback.refund_account,
-            originator_id: callback.originator_id,
-            public_key: callback.public_key.as_ref().to_vec(),
-            cached_size: Default::default(),
-            unknown_fields: Default::default(),
-        }
-    }
-}
-
-impl fmt::Debug for Callback {
-    fn fmt(&self, f: &mut fmt::Formatter) -> fmt::Result {
-        f.debug_struct("Callback")
-            .field("method_name", &format_args!("{}", logging::pretty_utf8(&self.method_name)))
-            .field("args", &format_args!("{}", logging::pretty_utf8(&self.args)))
-            .field("results", &format_args!("{}", logging::pretty_results(&self.results)))
-            .field("amount", &format_args!("{}", &self.amount))
-            .field("callback", &self.callback)
-            .field("result_counter", &format_args!("{}", &self.result_counter))
-            .field("refund_account", &self.refund_account)
-            .field("originator_id", &self.originator_id)
-            .field("public_key", &self.public_key)
-            .finish()
-    }
-}
-
-#[derive(Hash, Clone, Serialize, Deserialize, PartialEq, Eq)]
-pub struct CallbackInfo {
-    // callback id
-    pub id: CallbackId,
-    // index to write to
-    pub result_index: usize,
-    // receiver
-    pub receiver: AccountId,
-}
-
-impl From<receipt_proto::CallbackInfo> for CallbackInfo {
-    fn from(proto: receipt_proto::CallbackInfo) -> Self {
-        CallbackInfo {
-            id: proto.id,
-            result_index: proto.result_index as usize,
-            receiver: proto.receiver,
-        }
-    }
-}
-
-impl From<CallbackInfo> for receipt_proto::CallbackInfo {
-    fn from(info: CallbackInfo) -> Self {
-        receipt_proto::CallbackInfo {
-            id: info.id,
-            result_index: info.result_index as u64,
-            receiver: info.receiver,
-            cached_size: Default::default(),
-            unknown_fields: Default::default(),
-        }
-    }
-}
-
-impl CallbackInfo {
-    pub fn new(id: CallbackId, result_index: usize, receiver: AccountId) -> Self {
-        CallbackInfo { id, result_index, receiver }
-    }
-}
-
-impl fmt::Debug for CallbackInfo {
-    fn fmt(&self, f: &mut fmt::Formatter) -> fmt::Result {
-        f.debug_struct("CallbackInfo")
-            .field("id", &format_args!("{}", logging::pretty_utf8(&self.id)))
-            .field("result_index", &format_args!("{}", self.result_index))
-            .field("receiver", &format_args!("{}", self.receiver))
-            .finish()
-    }
-}
-
-#[derive(Hash, Clone, Serialize, Deserialize, PartialEq, Eq)]
-pub struct CallbackResult {
-    // callback id
-    pub info: CallbackInfo,
-    // callback result
-    pub result: Option<Vec<u8>>,
-}
-
-impl TryFrom<receipt_proto::CallbackResult> for CallbackResult {
-    type Error = Box<dyn std::error::Error>;
-
-    fn try_from(proto: receipt_proto::CallbackResult) -> Result<Self, Self::Error> {
-        match proto_to_result(proto.info) {
-            Ok(info) => Ok(CallbackResult {
-                info: info.into(),
-                result: proto.result.into_option().map(|v| v.value),
-            }),
-            Err(e) => Err(e),
-        }
-    }
-}
-
-impl From<CallbackResult> for receipt_proto::CallbackResult {
-    fn from(result: CallbackResult) -> Self {
-        receipt_proto::CallbackResult {
-            info: SingularPtrField::some(result.info.into()),
-            result: SingularPtrField::from_option(result.result.map(|v| {
-                let mut res = BytesValue::new();
-                res.set_value(v);
-                res
-            })),
-            cached_size: Default::default(),
-            unknown_fields: Default::default(),
-        }
-    }
-}
-
-impl CallbackResult {
-    pub fn new(info: CallbackInfo, result: Option<Vec<u8>>) -> Self {
-        CallbackResult { info, result }
-    }
-}
-
-impl fmt::Debug for CallbackResult {
-    fn fmt(&self, f: &mut fmt::Formatter) -> fmt::Result {
-        f.debug_struct("CallbackResult")
-            .field("info", &self.info)
-            .field("result", &format_args!("{}", logging::pretty_result(&self.result)))
-            .finish()
-    }
-}
-
-#[derive(Serialize, Deserialize, Debug, PartialEq, Eq, Clone)]
-pub struct ReceiptTransaction {
-    // sender is the immediate predecessor
-    pub originator: AccountId,
-    pub receiver: AccountId,
-    // nonce will be a hash
-    pub nonce: CryptoHash,
-    pub body: ReceiptBody,
-}
-
-impl TryFrom<receipt_proto::ReceiptTransaction> for ReceiptTransaction {
-    type Error = Box<dyn std::error::Error>;
-
-    fn try_from(proto: receipt_proto::ReceiptTransaction) -> Result<Self, Self::Error> {
-        let body = match proto.body {
-            Some(receipt_proto::ReceiptTransaction_oneof_body::new_call(new_call)) => {
-                new_call.try_into().map(ReceiptBody::NewCall)
-            }
-            Some(receipt_proto::ReceiptTransaction_oneof_body::callback(callback)) => {
-                callback.try_into().map(ReceiptBody::Callback)
-            }
-            Some(receipt_proto::ReceiptTransaction_oneof_body::refund(refund)) => {
-                Ok(ReceiptBody::Refund(refund.try_into()?))
-            }
-            None => Err("No such receipt body type".into()),
-        };
-        match body {
-            Ok(body) => Ok(ReceiptTransaction {
-                originator: proto.originator,
-                receiver: proto.receiver,
-                nonce: proto.nonce.try_into()?,
-                body,
-            }),
-            Err(e) => Err(e),
-        }
-    }
-}
-
-impl From<ReceiptTransaction> for receipt_proto::ReceiptTransaction {
-    fn from(t: ReceiptTransaction) -> Self {
-        let body = match t.body {
-            ReceiptBody::NewCall(new_call) => {
-                receipt_proto::ReceiptTransaction_oneof_body::new_call(new_call.into())
-            }
-            ReceiptBody::Callback(callback) => {
-                receipt_proto::ReceiptTransaction_oneof_body::callback(callback.into())
-            }
-            ReceiptBody::Refund(refund) => {
-                receipt_proto::ReceiptTransaction_oneof_body::refund(refund.into())
-            }
-        };
-        receipt_proto::ReceiptTransaction {
-            originator: t.originator,
-            receiver: t.receiver,
-            nonce: t.nonce.into(),
-            body: Some(body),
-            cached_size: Default::default(),
-            unknown_fields: Default::default(),
-        }
-    }
-}
-
-impl Borrow<CryptoHash> for ReceiptTransaction {
-    fn borrow(&self) -> &CryptoHash {
-        &self.nonce
-    }
-}
-
-impl ReceiptTransaction {
-    pub fn new(
-        originator: AccountId,
-        receiver: AccountId,
-        nonce: CryptoHash,
-        body: ReceiptBody,
-    ) -> Self {
-        ReceiptTransaction { originator, receiver, nonce, body }
-    }
-
-    pub fn shard_id(&self) -> ShardId {
-        account_to_shard_id(&self.receiver)
-    }
-
-    pub fn get_hash(&self) -> CryptoHash {
-        self.nonce
-    }
-}
-
-#[derive(Hash, Debug, PartialEq, Eq, Clone, Serialize, Deserialize)]
-=======
         self.hash == other.hash && self.signature == other.signature
     }
 }
 
 #[derive(BorshSerialize, BorshDeserialize, Debug, PartialEq, Eq, Clone, Serialize, Deserialize)]
->>>>>>> e58a1c88
 pub enum TransactionStatus {
     Unknown,
     Completed,
@@ -1010,7 +233,7 @@
     }
 }
 
-#[derive(PartialEq, Clone, Default, Debug)]
+#[derive(PartialEq, Clone, Default, Debug, BorshSerialize, BorshDeserialize)]
 pub struct TransactionLog {
     /// Hash of a transaction or a receipt that generated this result.
     pub hash: CryptoHash,
@@ -1044,7 +267,7 @@
 mod tests {
     use std::convert::TryInto;
 
-    use borsh::Deserializable;
+    use borsh::BorshDeserialize;
 
     use near_crypto::{InMemorySigner, KeyType, ReadablePublicKey, Signature};
 
