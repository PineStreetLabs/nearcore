use std::io;
use std::rc::Rc;
use std::sync::{Arc, RwLock};

use borsh::BorshSerialize;
use near_primitives::borsh::maybestd::collections::HashMap;
use near_primitives::hash::CryptoHash;
use near_primitives::shard_layout::{self, ShardUId, ShardVersion};
use near_primitives::trie_key::TrieKey;
use near_primitives::types::{
    NumShards, RawStateChange, RawStateChangesWithTrieKey, StateChangeCause, StateRoot,
};

<<<<<<< HEAD
use crate::flat_state::{FlatState, FlatStateDelta, KeyForFlatStateDelta};
=======
use crate::flat_state::FlatStateFactory;
>>>>>>> d7ec2fcc
use crate::trie::config::TrieConfig;
use crate::trie::trie_storage::{TrieCache, TrieCachingStorage};
use crate::trie::{TrieRefcountChange, POISONED_LOCK_ERR};
use crate::{metrics, DBCol, DBOp, DBTransaction};
use crate::{Store, StoreUpdate, Trie, TrieChanges, TrieUpdate};

struct ShardTriesInner {
    store: Store,
    trie_config: TrieConfig,
    /// Cache reserved for client actor to use
    caches: RwLock<HashMap<ShardUId, TrieCache>>,
    /// Cache for readers.
    view_caches: RwLock<HashMap<ShardUId, TrieCache>>,
    flat_state_factory: FlatStateFactory,
}

#[derive(Clone)]
pub struct ShardTries(Arc<ShardTriesInner>);

impl ShardTries {
    pub fn new(
        store: Store,
        trie_config: TrieConfig,
        shard_uids: &[ShardUId],
        flat_state_factory: FlatStateFactory,
    ) -> Self {
        let caches = Self::create_initial_caches(&trie_config, &shard_uids, false);
        let view_caches = Self::create_initial_caches(&trie_config, &shard_uids, true);
        ShardTries(Arc::new(ShardTriesInner {
            store: store.clone(),
            trie_config,
            caches: RwLock::new(caches),
            view_caches: RwLock::new(view_caches),
            flat_state_factory,
        }))
    }

    /// Create `ShardTries` with a fixed number of shards with shard version 0.
    ///
    /// If your test cares about the shard version, use `test_shard_version` instead.
    pub fn test(store: Store, num_shards: NumShards) -> Self {
        let shard_version = 0;
        Self::test_shard_version(store, shard_version, num_shards)
    }

    pub fn test_shard_version(store: Store, version: ShardVersion, num_shards: NumShards) -> Self {
        assert_ne!(0, num_shards);
        let shard_uids: Vec<ShardUId> =
            (0..num_shards as u32).map(|shard_id| ShardUId { shard_id, version }).collect();
        let trie_config = TrieConfig::default();
        ShardTries::new(
            store.clone(),
            trie_config,
            &shard_uids,
            FlatStateFactory::new(store.clone()),
        )
    }

    /// Create caches for all shards according to the trie config.
    fn create_initial_caches(
        config: &TrieConfig,
        shard_uids: &[ShardUId],
        is_view: bool,
    ) -> HashMap<ShardUId, TrieCache> {
        shard_uids
            .iter()
            .map(|&shard_uid| (shard_uid, TrieCache::new(config, shard_uid, is_view)))
            .collect()
    }

    pub fn is_same(&self, other: &Self) -> bool {
        Arc::ptr_eq(&self.0, &other.0)
    }

    pub fn new_trie_update(&self, shard_uid: ShardUId, state_root: StateRoot) -> TrieUpdate {
        TrieUpdate::new(Rc::new(self.get_trie_for_shard(shard_uid, state_root)))
    }

    pub fn new_trie_update_view(&self, shard_uid: ShardUId, state_root: StateRoot) -> TrieUpdate {
        TrieUpdate::new(Rc::new(self.get_view_trie_for_shard(shard_uid, state_root)))
    }

    #[allow(unused_variables)]
    fn get_trie_for_shard_internal(
        &self,
        shard_uid: ShardUId,
        state_root: StateRoot,
        is_view: bool,
<<<<<<< HEAD
        flat_state: Option<FlatState>,
=======
>>>>>>> d7ec2fcc
    ) -> Trie {
        let caches_to_use = if is_view { &self.0.view_caches } else { &self.0.caches };
        let cache = {
            let mut caches = caches_to_use.write().expect(POISONED_LOCK_ERR);
            caches
                .entry(shard_uid)
                .or_insert_with(|| TrieCache::new(&self.0.trie_config, shard_uid, is_view))
                .clone()
        };
        let storage =
            Box::new(TrieCachingStorage::new(self.0.store.clone(), cache, shard_uid, is_view));
<<<<<<< HEAD
=======
        let flat_state =
            self.0.flat_state_factory.new_flat_state_for_shard(shard_uid.shard_id(), is_view);
>>>>>>> d7ec2fcc
        Trie::new(storage, state_root, flat_state)
    }

    pub fn get_trie_for_shard(&self, shard_uid: ShardUId, state_root: StateRoot) -> Trie {
<<<<<<< HEAD
        self.get_trie_for_shard_internal(shard_uid, state_root, false, None)
    }

    pub fn get_trie_with_flat_state_for_shard(
        &self,
        shard_uid: ShardUId,
        state_root: StateRoot,
        flat_state: Option<FlatState>,
    ) -> Trie {
        self.get_trie_for_shard_internal(shard_uid, state_root, false, flat_state)
    }

    pub fn get_view_trie_for_shard(&self, shard_uid: ShardUId, state_root: StateRoot) -> Trie {
        self.get_trie_for_shard_internal(shard_uid, state_root, true, None)
=======
        self.get_trie_for_shard_internal(shard_uid, state_root, false)
    }

    pub fn get_view_trie_for_shard(&self, shard_uid: ShardUId, state_root: StateRoot) -> Trie {
        self.get_trie_for_shard_internal(shard_uid, state_root, true)
>>>>>>> d7ec2fcc
    }

    pub fn get_store(&self) -> Store {
        self.0.store.clone()
    }

    pub(crate) fn update_cache(&self, transaction: &DBTransaction) -> std::io::Result<()> {
        let mut caches = self.0.caches.write().expect(POISONED_LOCK_ERR);
        let mut shards = HashMap::new();
        for op in &transaction.ops {
            match op {
                DBOp::UpdateRefcount { col, key, value } => {
                    if *col == DBCol::State {
                        let (shard_uid, hash) =
                            TrieCachingStorage::get_shard_uid_and_hash_from_key(key)?;
                        shards
                            .entry(shard_uid)
                            .or_insert(vec![])
                            .push((hash, Some(value.as_slice())));
                    }
                }
                DBOp::DeleteAll { col } => {
                    if *col == DBCol::State {
                        // Delete is possible in reset_data_pre_state_sync
                        for (_, cache) in caches.iter() {
                            cache.clear();
                        }
                    }
                }
                DBOp::Set { col, .. } | DBOp::Insert { col, .. } | DBOp::Delete { col, .. } => {
                    assert_ne!(*col, DBCol::State);
                }
            }
        }
        for (shard_uid, ops) in shards {
            let cache = caches
                .entry(shard_uid)
                .or_insert_with(|| TrieCache::new(&self.0.trie_config, shard_uid, false))
                .clone();
            cache.update_cache(ops);
        }
        Ok(())
    }

    fn apply_deletions_inner(
        &self,
        deletions: &[TrieRefcountChange],
        shard_uid: ShardUId,
        store_update: &mut StoreUpdate,
    ) {
        store_update.set_shard_tries(self);
        for TrieRefcountChange { trie_node_or_value_hash, rc, .. } in deletions.iter() {
            let key = TrieCachingStorage::get_key_from_shard_uid_and_hash(
                shard_uid,
                trie_node_or_value_hash,
            );
            store_update.decrement_refcount_by(DBCol::State, key.as_ref(), *rc);
        }
    }

    fn apply_insertions_inner(
        &self,
        insertions: &[TrieRefcountChange],
        shard_uid: ShardUId,
        store_update: &mut StoreUpdate,
    ) {
        store_update.set_shard_tries(self);
        for TrieRefcountChange { trie_node_or_value_hash, trie_node_or_value, rc } in
            insertions.iter()
        {
            let key = TrieCachingStorage::get_key_from_shard_uid_and_hash(
                shard_uid,
                trie_node_or_value_hash,
            );
            store_update.increment_refcount_by(DBCol::State, key.as_ref(), trie_node_or_value, *rc);
        }
    }

    fn apply_all_inner(
        &self,
        trie_changes: &TrieChanges,
        shard_uid: ShardUId,
        apply_deletions: bool,
    ) -> (StoreUpdate, StateRoot) {
        let mut store_update = StoreUpdate::new_with_tries(self.clone());
        self.apply_insertions_inner(&trie_changes.insertions, shard_uid, &mut store_update);
        if apply_deletions {
            self.apply_deletions_inner(&trie_changes.deletions, shard_uid, &mut store_update);
        }
        (store_update, trie_changes.new_root)
    }

    pub fn apply_insertions(
        &self,
        trie_changes: &TrieChanges,
        shard_uid: ShardUId,
        store_update: &mut StoreUpdate,
    ) {
        metrics::APPLIED_TRIE_INSERTIONS
            .with_label_values(&[&shard_uid.shard_id.to_string()])
            .inc_by(trie_changes.insertions.len() as u64);
        self.apply_insertions_inner(&trie_changes.insertions, shard_uid, store_update)
    }

    pub fn apply_deletions(
        &self,
        trie_changes: &TrieChanges,
        shard_uid: ShardUId,
        store_update: &mut StoreUpdate,
    ) {
        metrics::APPLIED_TRIE_DELETIONS
            .with_label_values(&[&shard_uid.shard_id.to_string()])
            .inc_by(trie_changes.deletions.len() as u64);
        self.apply_deletions_inner(&trie_changes.deletions, shard_uid, store_update)
    }

    pub fn revert_insertions(
        &self,
        trie_changes: &TrieChanges,
        shard_uid: ShardUId,
        store_update: &mut StoreUpdate,
    ) {
        metrics::REVERTED_TRIE_INSERTIONS
            .with_label_values(&[&shard_uid.shard_id.to_string()])
            .inc_by(trie_changes.insertions.len() as u64);
        self.apply_deletions_inner(&trie_changes.insertions, shard_uid, store_update)
    }

    pub fn apply_all(
        &self,
        trie_changes: &TrieChanges,
        shard_uid: ShardUId,
    ) -> (StoreUpdate, StateRoot) {
        self.apply_all_inner(trie_changes, shard_uid, true)
    }
}

pub struct WrappedTrieChanges {
    tries: ShardTries,
    shard_uid: ShardUId,
    trie_changes: TrieChanges,
    state_changes: Vec<RawStateChangesWithTrieKey>,
    block_hash: CryptoHash,
}

impl WrappedTrieChanges {
    pub fn new(
        tries: ShardTries,
        shard_uid: ShardUId,
        trie_changes: TrieChanges,
        state_changes: Vec<RawStateChangesWithTrieKey>,
        block_hash: CryptoHash,
    ) -> Self {
        WrappedTrieChanges { tries, shard_uid, trie_changes, state_changes, block_hash }
    }

    pub fn state_changes(&self) -> &[RawStateChangesWithTrieKey] {
        &self.state_changes
    }

    /// Save insertions of trie nodes into Store.
    pub fn insertions_into(&self, store_update: &mut StoreUpdate) {
        self.tries.apply_insertions(&self.trie_changes, self.shard_uid, store_update)
    }

    /// Save deletions of trie nodes into Store.
    pub fn deletions_into(&self, store_update: &mut StoreUpdate) {
        self.tries.apply_deletions(&self.trie_changes, self.shard_uid, store_update)
    }

    pub fn flat_state_delta(&self) -> (KeyForFlatStateDelta, FlatStateDelta) {
        (
            KeyForFlatStateDelta {
                shard_id: self.shard_uid.shard_id(),
                block_hash: self.block_hash.clone(),
            },
            FlatStateDelta::from_state_changes(&self.state_changes),
        )
    }

    /// Save state changes into Store.
    ///
    /// NOTE: the changes are drained from `self`.
    pub fn state_changes_into(&mut self, store_update: &mut StoreUpdate) {
        for change_with_trie_key in self.state_changes.drain(..) {
            assert!(
                !change_with_trie_key.changes.iter().any(|RawStateChange { cause, .. }| matches!(
                    cause,
                    StateChangeCause::NotWritableToDisk
                )),
                "NotWritableToDisk changes must never be finalized."
            );

            assert!(
                !change_with_trie_key.changes.iter().any(|RawStateChange { cause, .. }| matches!(
                    cause,
                    StateChangeCause::Resharding
                )),
                "Resharding changes must never be finalized."
            );

            // Filtering trie keys for user facing RPC reporting.
            // NOTE: If the trie key is not one of the account specific, it may cause key conflict
            // when the node tracks multiple shards. See #2563.
            match &change_with_trie_key.trie_key {
                TrieKey::Account { .. }
                | TrieKey::ContractCode { .. }
                | TrieKey::AccessKey { .. }
                | TrieKey::ContractData { .. } => {}
                _ => continue,
            };
            let storage_key =
                KeyForStateChanges::from_trie_key(&self.block_hash, &change_with_trie_key.trie_key);
            store_update.set(
                DBCol::StateChanges,
                storage_key.as_ref(),
                &change_with_trie_key.try_to_vec().expect("Borsh serialize cannot fail"),
            );
        }
    }

    pub fn trie_changes_into(&mut self, store_update: &mut StoreUpdate) -> io::Result<()> {
        store_update.set_ser(
            DBCol::TrieChanges,
            &shard_layout::get_block_shard_uid(&self.block_hash, &self.shard_uid),
            &self.trie_changes,
        )
    }
}

#[derive(derive_more::AsRef, derive_more::Into)]
pub struct KeyForStateChanges(Vec<u8>);

impl KeyForStateChanges {
    fn estimate_prefix_len() -> usize {
        std::mem::size_of::<CryptoHash>()
    }

    fn new(block_hash: &CryptoHash, reserve_capacity: usize) -> Self {
        let mut key_prefix = Vec::with_capacity(Self::estimate_prefix_len() + reserve_capacity);
        key_prefix.extend(block_hash.as_ref());
        debug_assert_eq!(key_prefix.len(), Self::estimate_prefix_len());
        Self(key_prefix)
    }

    pub fn for_block(block_hash: &CryptoHash) -> Self {
        Self::new(block_hash, 0)
    }

    pub fn from_raw_key(block_hash: &CryptoHash, raw_key: &[u8]) -> Self {
        let mut key = Self::new(block_hash, raw_key.len());
        key.0.extend(raw_key);
        key
    }

    pub fn from_trie_key(block_hash: &CryptoHash, trie_key: &TrieKey) -> Self {
        let mut key = Self::new(block_hash, trie_key.len());
        trie_key.append_into(&mut key.0);
        key
    }

    pub fn find_iter<'a>(
        &'a self,
        store: &'a Store,
    ) -> impl Iterator<Item = Result<RawStateChangesWithTrieKey, std::io::Error>> + 'a {
        let prefix_len = Self::estimate_prefix_len();
        debug_assert!(self.0.len() >= prefix_len);
        store.iter_prefix_ser::<RawStateChangesWithTrieKey>(DBCol::StateChanges, &self.0).map(
            move |change| {
                // Split off the irrelevant part of the key, so only the original trie_key is left.
                let (key, state_changes) = change?;
                debug_assert!(key.starts_with(&self.0));
                Ok(state_changes)
            },
        )
    }

    pub fn find_exact_iter<'a>(
        &'a self,
        store: &'a Store,
    ) -> impl Iterator<Item = Result<RawStateChangesWithTrieKey, std::io::Error>> + 'a {
        let prefix_len = Self::estimate_prefix_len();
        let trie_key_len = self.0.len() - prefix_len;
        self.find_iter(store).filter_map(move |change| {
            let state_changes = match change {
                Ok(change) => change,
                error => {
                    return Some(error);
                }
            };
            if state_changes.trie_key.len() != trie_key_len {
                None
            } else {
                debug_assert_eq!(&state_changes.trie_key.to_vec()[..], &self.0[prefix_len..]);
                Some(Ok(state_changes))
            }
        })
    }
}<|MERGE_RESOLUTION|>--- conflicted
+++ resolved
@@ -11,11 +11,7 @@
     NumShards, RawStateChange, RawStateChangesWithTrieKey, StateChangeCause, StateRoot,
 };
 
-<<<<<<< HEAD
-use crate::flat_state::{FlatState, FlatStateDelta, KeyForFlatStateDelta};
-=======
-use crate::flat_state::FlatStateFactory;
->>>>>>> d7ec2fcc
+use crate::flat_state::{FlatState, FlatStateDelta, FlatStateFactory, KeyForFlatStateDelta};
 use crate::trie::config::TrieConfig;
 use crate::trie::trie_storage::{TrieCache, TrieCachingStorage};
 use crate::trie::{TrieRefcountChange, POISONED_LOCK_ERR};
@@ -104,10 +100,7 @@
         shard_uid: ShardUId,
         state_root: StateRoot,
         is_view: bool,
-<<<<<<< HEAD
-        flat_state: Option<FlatState>,
-=======
->>>>>>> d7ec2fcc
+        block_hash: Option<CryptoHash>,
     ) -> Trie {
         let caches_to_use = if is_view { &self.0.view_caches } else { &self.0.caches };
         let cache = {
@@ -119,37 +112,29 @@
         };
         let storage =
             Box::new(TrieCachingStorage::new(self.0.store.clone(), cache, shard_uid, is_view));
-<<<<<<< HEAD
-=======
-        let flat_state =
-            self.0.flat_state_factory.new_flat_state_for_shard(shard_uid.shard_id(), is_view);
->>>>>>> d7ec2fcc
+        let flat_state = self.0.flat_state_factory.new_flat_state_for_shard(
+            shard_uid.shard_id(),
+            block_hash,
+            is_view,
+        );
         Trie::new(storage, state_root, flat_state)
     }
 
     pub fn get_trie_for_shard(&self, shard_uid: ShardUId, state_root: StateRoot) -> Trie {
-<<<<<<< HEAD
         self.get_trie_for_shard_internal(shard_uid, state_root, false, None)
     }
 
-    pub fn get_trie_with_flat_state_for_shard(
+    pub fn get_trie_with_block_hash_for_shard(
         &self,
         shard_uid: ShardUId,
         state_root: StateRoot,
-        flat_state: Option<FlatState>,
+        block_hash: &CryptoHash,
     ) -> Trie {
-        self.get_trie_for_shard_internal(shard_uid, state_root, false, flat_state)
+        self.get_trie_for_shard_internal(shard_uid, state_root, false, Some(block_hash.clone()))
     }
 
     pub fn get_view_trie_for_shard(&self, shard_uid: ShardUId, state_root: StateRoot) -> Trie {
         self.get_trie_for_shard_internal(shard_uid, state_root, true, None)
-=======
-        self.get_trie_for_shard_internal(shard_uid, state_root, false)
-    }
-
-    pub fn get_view_trie_for_shard(&self, shard_uid: ShardUId, state_root: StateRoot) -> Trie {
-        self.get_trie_for_shard_internal(shard_uid, state_root, true)
->>>>>>> d7ec2fcc
     }
 
     pub fn get_store(&self) -> Store {
