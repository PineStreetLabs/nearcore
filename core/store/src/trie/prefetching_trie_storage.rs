--- conflicted
+++ resolved
@@ -368,12 +368,8 @@
                 let prefetcher_trie =
                     Trie::new(Box::new(prefetcher_storage.clone()), trie_root, None);
                 let storage_key = trie_key.to_vec();
-<<<<<<< HEAD
                 metric_prefetch_sent.inc();
-                if let Ok(Some(_value)) = prefetcher_trie.get(&storage_key) {
-=======
                 if let Ok(_maybe_value) = prefetcher_trie.get(&storage_key) {
->>>>>>> b6e9bc27
                     near_o11y::io_trace!(count: "prefetch");
                 } else {
                     // This may happen in rare occasions and can be ignored safely.
