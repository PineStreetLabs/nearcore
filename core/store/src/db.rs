--- conflicted
+++ resolved
@@ -86,22 +86,14 @@
     ColBlockRefCount = 36,
     ColTrieChanges = 37,
     /// Merkle tree of block hashes
-<<<<<<< HEAD
     ColBlockMerkleTree = 38,
+    ColChunkHashesByHeight = 39,
+    /// Block ordinals.
+    ColBlockOrdinal = 40,
 }
 
 // Do not move this line from enum DBCol
-const NUM_COLS: usize = 39;
-=======
-    ColBlockMerkleTree = 37,
-    ColChunkHashesByHeight = 38,
-    /// Block ordinals.
-    ColBlockOrdinal = 39,
-}
-
-// Do not move this line from enum DBCol
-const NUM_COLS: usize = 40;
->>>>>>> 147ab5c2
+const NUM_COLS: usize = 41;
 
 impl std::fmt::Display for DBCol {
     fn fmt(&self, formatter: &mut std::fmt::Formatter<'_>) -> Result<(), std::fmt::Error> {
