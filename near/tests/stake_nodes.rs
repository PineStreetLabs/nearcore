<<<<<<< HEAD
use std::sync::atomic::AtomicBool;
use std::sync::atomic::Ordering::SeqCst;
=======
use std::sync::atomic::{AtomicBool, Ordering};
>>>>>>> 79f37245
use std::sync::{Arc, Mutex};

use actix::{Actor, Addr, System};
use futures::future::Future;
use rand::Rng;
use tempdir::TempDir;

use lazy_static::lazy_static;
use near::config::{TESTING_INIT_BALANCE, TESTING_INIT_STAKE};
use near::{load_test_config, start_with_config, GenesisConfig, NearConfig};
use near_client::{ClientActor, Query, Status, ViewClientActor};
use near_network::test_utils::{convert_boot_nodes, open_port, WaitOrTimeout};
use near_network::NetworkClientMessages;
use near_primitives::rpc::{QueryResponse, ValidatorInfo};
use near_primitives::serialize::BaseEncode;
use near_primitives::test_utils::init_integration_logger;
use near_primitives::transaction::{StakeTransaction, TransactionBody};
use near_primitives::types::AccountId;

lazy_static! {
    static ref HEAVY_TESTS_LOCK: Mutex<()> = Mutex::new(());
}

fn heavy_test<F>(f: F)
where
    F: FnOnce() -> (),
{
    let _guard = HEAVY_TESTS_LOCK.lock();
    f();
}

#[derive(Clone)]
struct TestNode {
    account_id: AccountId,
    config: NearConfig,
    client: Addr<ClientActor>,
    view_client: Addr<ViewClientActor>,
}

fn init_test_staking(num_accounts: usize, num_nodes: usize, epoch_length: u64) -> Vec<TestNode> {
    init_integration_logger();

    let mut genesis_config = GenesisConfig::testing_spec(num_accounts, num_nodes);
    genesis_config.epoch_length = epoch_length;
    genesis_config.num_block_producers = num_accounts;
    genesis_config.validator_kickout_threshold = 0.2;
    let first_node = open_port();

    let configs = (0..num_accounts).map(|i| {
        let mut config = load_test_config(
            &format!("near.{}", i),
            if i == 0 { first_node } else { open_port() },
            &genesis_config,
        );
        if i != 0 {
            config.network_config.boot_nodes = convert_boot_nodes(vec![("near.0", first_node)]);
        }
        config
    });
    configs
        .enumerate()
        .map(|(i, config)| {
            let dir = TempDir::new(&format!("stake_node_{}", i)).unwrap();
            let (client, view_client) = start_with_config(dir.path(), config.clone());
            TestNode { account_id: format!("near.{}", i), config, client, view_client }
        })
        .collect()
}

/// Runs one validator network, sends staking transaction for the second node and
/// waits until it becomes a validator.
#[test]
fn test_stake_nodes() {
    heavy_test(|| {
        let system = System::new("NEAR");
        let test_nodes = init_test_staking(2, 1, 10);

        let tx = TransactionBody::Stake(StakeTransaction {
            nonce: 1,
            originator: test_nodes[1].account_id.clone(),
            amount: TESTING_INIT_STAKE,
            public_key: test_nodes[1]
                .config
                .block_producer
                .clone()
                .unwrap()
                .signer
                .public_key()
                .to_base(),
        })
        .sign(&*test_nodes[1].config.block_producer.clone().unwrap().signer);
        actix::spawn(
            test_nodes[0]
                .client
                .send(NetworkClientMessages::Transaction(tx))
                .map(|_| ())
                .map_err(|_| ()),
        );

        WaitOrTimeout::new(
            Box::new(move |_ctx| {
                actix::spawn(test_nodes[0].client.send(Status {}).then(|res| {
<<<<<<< HEAD
                    if res.unwrap().unwrap().validators == vec!["near.1", "near.0"] {
=======
                    if res.unwrap().unwrap().validators
                        == vec![
                            ValidatorInfo { account_id: "near.1".to_string(), is_slashed: false },
                            ValidatorInfo { account_id: "near.0".to_string(), is_slashed: false },
                        ]
                    {
>>>>>>> 79f37245
                        System::current().stop();
                    }
                    futures::future::ok(())
                }));
            }),
            100,
            5000,
        )
        .start();

        system.run().unwrap();
    });
}

/// TODO(1094): Enable kickout test after figuring
#[test]
#[ignore]
fn test_validator_kickout() {
    heavy_test(|| {
        let system = System::new("NEAR");
        let test_nodes = init_test_staking(4, 4, 24);
        let num_nodes = test_nodes.len();
        let mut rng = rand::thread_rng();
        let stakes = (0..num_nodes / 2).map(|_| rng.gen_range(1, 100));
        let stake_transactions = stakes.enumerate().map(|(i, stake)| {
            let test_node = &test_nodes[i];
            TransactionBody::Stake(StakeTransaction {
                nonce: 1,
                originator: test_node.account_id.clone(),
                amount: stake,
                public_key: test_node
                    .config
                    .block_producer
                    .as_ref()
                    .unwrap()
                    .signer
                    .public_key()
                    .to_base(),
            })
            .sign(&*test_node.config.block_producer.as_ref().unwrap().signer)
        });

        for (i, stake_transaction) in stake_transactions.enumerate() {
            let test_node = &test_nodes[i];
            actix::spawn(
                test_node
                    .client
                    .send(NetworkClientMessages::Transaction(stake_transaction))
                    .map(|_| ())
                    .map_err(|_| ()),
            );
        }

        let finalized_mark: Arc<Vec<_>> =
            Arc::new((0..num_nodes).map(|_| Arc::new(AtomicBool::new(false))).collect());

        WaitOrTimeout::new(
            Box::new(move |_ctx| {
                let test_nodes = test_nodes.clone();
                let test_node1 = test_nodes[0].clone();
                let finalized_mark1 = finalized_mark.clone();

                actix::spawn(test_node1.client.send(Status {}).then(move |res| {
                    let expected: Vec<_> = (num_nodes / 2..num_nodes)
                        .cycle()
                        .take(num_nodes)
                        .map(|i| ValidatorInfo {
                            account_id: format!("near.{}", i),
                            is_slashed: false,
                        })
                        .collect();
                    if res.unwrap().unwrap().validators == expected {
                        for i in 0..num_nodes / 2 {
                            let mark = finalized_mark1[i].clone();
                            actix::spawn(
                                test_node1
                                    .view_client
                                    .send(Query {
                                        path: format!(
                                            "account/{}",
                                            test_nodes[i].account_id.clone()
                                        ),
                                        data: vec![],
                                    })
                                    .then(move |res| match res.unwrap().unwrap() {
                                        QueryResponse::ViewAccount(result) => {
                                            if result.stake == 0
                                                || result.amount == TESTING_INIT_BALANCE
                                            {
                                                mark.store(true, Ordering::SeqCst);
                                            }
                                            futures::future::ok(())
                                        }
                                        _ => panic!("wrong return result"),
                                    }),
                            );
                        }
                        for i in num_nodes / 2..num_nodes {
                            let mark = finalized_mark1[i].clone();

                            actix::spawn(
                                test_node1
                                    .view_client
                                    .send(Query {
                                        path: format!(
                                            "account/{}",
                                            test_nodes[i].account_id.clone()
                                        ),
                                        data: vec![],
                                    })
                                    .then(move |res| match res.unwrap().unwrap() {
                                        QueryResponse::ViewAccount(result) => {
                                            assert_eq!(result.stake, TESTING_INIT_STAKE);
                                            assert_eq!(
                                                result.amount,
                                                TESTING_INIT_BALANCE - TESTING_INIT_STAKE
                                            );
                                            mark.store(true, Ordering::SeqCst);
                                            futures::future::ok(())
                                        }
                                        _ => panic!("wrong return result"),
                                    }),
                            );
                        }

                        if finalized_mark1.iter().all(|mark| mark.load(Ordering::SeqCst)) {
                            System::current().stop();
                        }
                    }
                    futures::future::ok(())
                }));
            }),
            1000,
            10000,
        )
        .start();

        system.run().unwrap();
    })
}

#[test]
fn test_validator_join() {
    heavy_test(|| {
        let system = System::new("NEAR");
        let test_nodes = init_test_staking(4, 2, 16);
        let unstake_transaction = TransactionBody::Stake(StakeTransaction {
            nonce: 1,
            originator: test_nodes[1].account_id.clone(),
            amount: 0,
            public_key: test_nodes[1]
                .config
                .block_producer
                .as_ref()
                .unwrap()
                .signer
                .public_key()
                .to_base(),
        })
        .sign(&*test_nodes[1].config.block_producer.as_ref().unwrap().signer);
        let stake_transaction = TransactionBody::Stake(StakeTransaction {
            nonce: 1,
            originator: test_nodes[2].account_id.clone(),
            amount: TESTING_INIT_STAKE,
            public_key: test_nodes[2]
                .config
                .block_producer
                .as_ref()
                .unwrap()
                .signer
                .public_key()
                .to_base(),
        })
        .sign(&*test_nodes[2].config.block_producer.as_ref().unwrap().signer);
        actix::spawn(
            test_nodes[1]
                .client
                .send(NetworkClientMessages::Transaction(unstake_transaction))
                .map(|_| ())
                .map_err(|_| ()),
        );
        actix::spawn(
            test_nodes[0]
                .client
                .send(NetworkClientMessages::Transaction(stake_transaction))
                .map(|_| ())
                .map_err(|_| ()),
        );

        let (done1, done2) = (Arc::new(AtomicBool::new(false)), Arc::new(AtomicBool::new(false)));
        let (done1_copy1, done2_copy1) = (done1.clone(), done2.clone());
        WaitOrTimeout::new(
            Box::new(move |_ctx| {
                let test_nodes = test_nodes.clone();
                let test_node1 = test_nodes[0].clone();
                let (done1_copy2, done2_copy2) = (done1_copy1.clone(), done2_copy1.clone());
                actix::spawn(test_node1.client.send(Status {}).then(move |res| {
                    let expected = vec![
                        ValidatorInfo { account_id: "near.0".to_string(), is_slashed: false },
                        ValidatorInfo { account_id: "near.2".to_string(), is_slashed: false },
                        ValidatorInfo { account_id: "near.0".to_string(), is_slashed: false },
                        ValidatorInfo { account_id: "near.2".to_string(), is_slashed: false },
                    ];
                    if res.unwrap().unwrap().validators == expected {
                        actix::spawn(
                            test_node1
                                .view_client
                                .send(Query {
                                    path: format!("account/{}", test_nodes[1].account_id.clone()),
                                    data: vec![],
                                })
                                .then(move |res| match res.unwrap().unwrap() {
                                    QueryResponse::ViewAccount(result) => {
                                        if result.stake == 0
                                            && result.amount == TESTING_INIT_BALANCE
                                        {
                                            done1_copy2.store(true, Ordering::SeqCst);
                                        }
                                        futures::future::ok(())
                                    }
                                    _ => panic!("wrong return result"),
                                }),
                        );
                        actix::spawn(
                            test_node1
                                .view_client
                                .send(Query {
                                    path: format!("account/{}", test_nodes[2].account_id.clone()),
                                    data: vec![],
                                })
                                .then(move |res| match res.unwrap().unwrap() {
                                    QueryResponse::ViewAccount(result) => {
                                        if result.stake == TESTING_INIT_STAKE
                                            && result.amount
                                                == TESTING_INIT_BALANCE - TESTING_INIT_STAKE
                                        {
                                            done2_copy2.store(true, Ordering::SeqCst);
                                        }

                                        futures::future::ok(())
                                    }
                                    _ => panic!("wrong return result"),
                                }),
                        );
                    }

                    futures::future::ok(())
                }));
                if done1_copy1.load(Ordering::SeqCst) && done2_copy1.load(Ordering::SeqCst) {
                    System::current().stop();
                }
            }),
            1000,
            20000,
        )
        .start();

        system.run().unwrap();
    });
}<|MERGE_RESOLUTION|>--- conflicted
+++ resolved
@@ -1,9 +1,4 @@
-<<<<<<< HEAD
-use std::sync::atomic::AtomicBool;
-use std::sync::atomic::Ordering::SeqCst;
-=======
 use std::sync::atomic::{AtomicBool, Ordering};
->>>>>>> 79f37245
 use std::sync::{Arc, Mutex};
 
 use actix::{Actor, Addr, System};
@@ -106,16 +101,12 @@
         WaitOrTimeout::new(
             Box::new(move |_ctx| {
                 actix::spawn(test_nodes[0].client.send(Status {}).then(|res| {
-<<<<<<< HEAD
-                    if res.unwrap().unwrap().validators == vec!["near.1", "near.0"] {
-=======
                     if res.unwrap().unwrap().validators
                         == vec![
                             ValidatorInfo { account_id: "near.1".to_string(), is_slashed: false },
                             ValidatorInfo { account_id: "near.0".to_string(), is_slashed: false },
                         ]
                     {
->>>>>>> 79f37245
                         System::current().stop();
                     }
                     futures::future::ok(())
