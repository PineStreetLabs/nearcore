use crate::tests::network::runner::*;
use near_network::time;

#[test]
fn simple() -> anyhow::Result<()> {
    let mut runner = Runner::new(2, 1);

    runner.push(Action::AddEdge { from: 0, to: 1, force: true });
    runner.push(Action::CheckRoutingTable(0, vec![(1, vec![1])]));
    runner.push(Action::CheckRoutingTable(1, vec![(0, vec![0])]));

    start_test(runner)
}

#[test]
fn from_boot_nodes() -> anyhow::Result<()> {
    let mut runner = Runner::new(2, 1).use_boot_nodes(vec![0]).enable_outbound();

    runner.push(Action::CheckRoutingTable(0, vec![(1, vec![1])]));
    runner.push(Action::CheckRoutingTable(1, vec![(0, vec![0])]));

    start_test(runner)
}

#[test]
fn three_nodes_path() -> anyhow::Result<()> {
    let mut runner = Runner::new(3, 2);

    runner.push(Action::AddEdge { from: 0, to: 1, force: true });
    runner.push(Action::AddEdge { from: 1, to: 2, force: true });
    runner.push(Action::CheckRoutingTable(1, vec![(0, vec![0]), (2, vec![2])]));
    runner.push(Action::CheckRoutingTable(0, vec![(1, vec![1]), (2, vec![1])]));
    runner.push(Action::CheckRoutingTable(2, vec![(1, vec![1]), (0, vec![1])]));

    start_test(runner)
}

#[test]
fn three_nodes_star() -> anyhow::Result<()> {
    let mut runner = Runner::new(3, 2);

    runner.push(Action::AddEdge { from: 0, to: 1, force: true });
    runner.push(Action::AddEdge { from: 1, to: 2, force: true });
    runner.push(Action::CheckRoutingTable(1, vec![(0, vec![0]), (2, vec![2])]));
    runner.push(Action::CheckRoutingTable(0, vec![(1, vec![1]), (2, vec![1])]));
    runner.push(Action::CheckRoutingTable(2, vec![(1, vec![1]), (0, vec![1])]));
    runner.push(Action::AddEdge { from: 0, to: 2, force: true });
    runner.push(Action::CheckRoutingTable(1, vec![(0, vec![0]), (2, vec![2])]));
    runner.push(Action::CheckRoutingTable(0, vec![(1, vec![1]), (2, vec![2])]));
    runner.push(Action::CheckRoutingTable(2, vec![(1, vec![1]), (0, vec![0])]));

    start_test(runner)
}

#[test]
fn join_components() -> anyhow::Result<()> {
    let mut runner = Runner::new(4, 4);

    runner.push(Action::AddEdge { from: 0, to: 1, force: true });
    runner.push(Action::AddEdge { from: 2, to: 3, force: true });
    runner.push(Action::CheckRoutingTable(0, vec![(1, vec![1])]));
    runner.push(Action::CheckRoutingTable(1, vec![(0, vec![0])]));
    runner.push(Action::CheckRoutingTable(2, vec![(3, vec![3])]));
    runner.push(Action::CheckRoutingTable(3, vec![(2, vec![2])]));
    runner.push(Action::AddEdge { from: 0, to: 2, force: true });
    runner.push(Action::AddEdge { from: 3, to: 1, force: true });
    runner.push(Action::CheckRoutingTable(0, vec![(1, vec![1]), (2, vec![2]), (3, vec![1, 2])]));
    runner.push(Action::CheckRoutingTable(3, vec![(1, vec![1]), (2, vec![2]), (0, vec![1, 2])]));
    runner.push(Action::CheckRoutingTable(1, vec![(0, vec![0]), (3, vec![3]), (2, vec![0, 3])]));
    runner.push(Action::CheckRoutingTable(2, vec![(0, vec![0]), (3, vec![3]), (1, vec![0, 3])]));

    start_test(runner)
}

#[test]
fn account_propagation() -> anyhow::Result<()> {
    let mut runner = Runner::new(3, 2);

    runner.push(Action::AddEdge { from: 0, to: 1, force: true });
    runner.push(Action::CheckAccountId(1, vec![0, 1]));
    runner.push(Action::AddEdge { from: 0, to: 2, force: true });
    runner.push(Action::CheckAccountId(2, vec![0, 1]));

    start_test(runner)
}

#[test]
fn ping_simple() -> anyhow::Result<()> {
    let mut runner = Runner::new(2, 2);

    runner.push(Action::AddEdge { from: 0, to: 1, force: true });
    runner.push(Action::CheckRoutingTable(0, vec![(1, vec![1])]));
    runner.push(Action::PingTo { source: 0, nonce: 0, target: 1 });
    runner.push(Action::CheckPingPong(1, vec![Ping { nonce: 0, source: 0 }], vec![]));
    runner.push(Action::CheckPingPong(0, vec![], vec![Pong { nonce: 0, source: 1 }]));

    start_test(runner)
}

#[test]
/// Crate 3 nodes connected in a line and try to use Ping.
fn ping_jump() -> anyhow::Result<()> {
    let mut runner = Runner::new(3, 2);

    // Add edges
    runner.push(Action::AddEdge { from: 0, to: 1, force: true });
    runner.push(Action::AddEdge { from: 1, to: 2, force: true });
    // Check routing tables and wait for `PeerManager` to update it's routing table
    runner.push(Action::CheckRoutingTable(0, vec![(1, vec![1]), (2, vec![1])]));
    runner.push(Action::CheckRoutingTable(1, vec![(0, vec![0]), (2, vec![2])]));
    runner.push(Action::CheckRoutingTable(2, vec![(0, vec![1]), (1, vec![1])]));

    // Try Pinging from node 0 to 2
    runner.push(Action::PingTo { source: 0, nonce: 0, target: 2 });
    // Check whenever Node 2 got message from 0
    runner.push(Action::CheckPingPong(2, vec![Ping { nonce: 0, source: 0 }], vec![]));
    // Check whenever Node 0 got reply from 2.
    runner.push(Action::CheckPingPong(0, vec![], vec![Pong { nonce: 0, source: 2 }]));

    start_test(runner)
}

<<<<<<< HEAD
=======
/// Test routed messages are not dropped if have enough TTL.
/// Spawn three nodes and connect them in a line:
///
/// 0 ---- 1 ---- 2
///
/// Set routed message ttl to 2, so routed message can't pass through more than 2 edges.
/// Send Ping from 0 to 2. It should arrive since there are only 2 edges from 0 to 2.
/// Check Ping arrive at node 2 and later Pong arrive at node 0.
#[test]
fn test_dont_drop_after_ttl() -> anyhow::Result<()> {
    let mut runner = Runner::new(3, 1).routed_message_ttl(2);

    runner.push(Action::AddEdge { from: 0, to: 1, force: true });
    runner.push(Action::AddEdge { from: 1, to: 2, force: true });
    runner.push(Action::CheckRoutingTable(0, vec![(1, vec![1]), (2, vec![1])]));
    runner.push(Action::CheckRoutingTable(1, vec![(0, vec![0]), (2, vec![2])]));
    runner.push(Action::PingTo { source: 0, nonce: 0, target: 2 });
    runner.push(Action::CheckPingPong(2, vec![Ping { nonce: 0, source: 0 }], vec![]));
    runner.push(Action::CheckPingPong(0, vec![], vec![Pong { nonce: 0, source: 2 }]));

    start_test(runner)
}

/// Test routed messages are dropped if don't have enough TTL.
/// Spawn three nodes and connect them in a line:
///
/// 0 ---- 1 ---- 2
///
/// Set routed message ttl to 1, so routed message can't pass through more than 1 edges.
/// Send Ping from 0 to 2. It should not arrive since there are 2 edges from 0 to 2.
/// Check none of Ping and Pong arrived.
#[test]
fn test_drop_after_ttl() -> anyhow::Result<()> {
    let mut runner = Runner::new(3, 1).routed_message_ttl(1);

    runner.push(Action::AddEdge { from: 0, to: 1, force: true });
    runner.push(Action::AddEdge { from: 1, to: 2, force: true });
    runner.push(Action::CheckRoutingTable(0, vec![(1, vec![1]), (2, vec![1])]));
    runner.push(Action::PingTo { source: 0, nonce: 0, target: 2 });
    runner.push(Action::Wait(time::Duration::milliseconds(100)));
    runner.push(Action::CheckPingPong(2, vec![], vec![]));
    runner.push(Action::CheckPingPong(0, vec![], vec![]));

    start_test(runner)
}

>>>>>>> 8c42071c
#[test]
fn simple_remove() -> anyhow::Result<()> {
    let mut runner = Runner::new(3, 3);

    runner.push(Action::AddEdge { from: 0, to: 1, force: true });
    runner.push(Action::AddEdge { from: 1, to: 2, force: true });
    runner.push(Action::CheckRoutingTable(0, vec![(1, vec![1]), (2, vec![1])]));
    runner.push(Action::CheckRoutingTable(2, vec![(1, vec![1]), (0, vec![1])]));
    runner.push(Action::Stop(1));
    runner.push(Action::CheckRoutingTable(0, vec![]));
    runner.push(Action::CheckRoutingTable(2, vec![]));

    start_test(runner)
}

#[test]
fn blacklist_01() -> anyhow::Result<()> {
    let mut runner = Runner::new(2, 2).add_to_blacklist(0, Some(1)).use_boot_nodes(vec![0]);

    runner.push(Action::Wait(time::Duration::milliseconds(100)));
    runner.push(Action::CheckRoutingTable(1, vec![]));
    runner.push(Action::CheckRoutingTable(0, vec![]));

    start_test(runner)
}

#[test]
fn blacklist_10() -> anyhow::Result<()> {
    let mut runner = Runner::new(2, 2).add_to_blacklist(1, Some(0)).use_boot_nodes(vec![0]);

    runner.push(Action::Wait(time::Duration::milliseconds(100)));
    runner.push(Action::CheckRoutingTable(1, vec![]));
    runner.push(Action::CheckRoutingTable(0, vec![]));

    start_test(runner)
}

#[test]
fn blacklist_all() -> anyhow::Result<()> {
    let mut runner = Runner::new(2, 2).add_to_blacklist(0, None).use_boot_nodes(vec![0]);

    runner.push(Action::Wait(time::Duration::milliseconds(100)));
    runner.push(Action::CheckRoutingTable(1, vec![]));
    runner.push(Action::CheckRoutingTable(0, vec![]));

    start_test(runner)
}

/// Spawn 4 nodes with max peers required equal 2. Connect first three peers in a triangle.
/// Try to connect peer3 to peer0 and see it fail since first three peer are at max capacity.
#[test]
fn max_num_peers_limit() -> anyhow::Result<()> {
    let mut runner = Runner::new(4, 4).max_num_peers(2).ideal_connections(2, 2).enable_outbound();

    runner.push(Action::AddEdge { from: 0, to: 1, force: true });
    runner.push(Action::AddEdge { from: 1, to: 2, force: true });
    runner.push(Action::CheckRoutingTable(0, vec![(1, vec![1]), (2, vec![2])]));
    runner.push(Action::CheckRoutingTable(1, vec![(0, vec![0]), (2, vec![2])]));
    runner.push(Action::CheckRoutingTable(2, vec![(1, vec![1]), (0, vec![0])]));
    runner.push(Action::AddEdge { from: 3, to: 0, force: false });
    runner.push(Action::Wait(time::Duration::milliseconds(100)));
    runner.push(Action::CheckRoutingTable(0, vec![(1, vec![1]), (2, vec![2])]));
    runner.push(Action::CheckRoutingTable(1, vec![(0, vec![0]), (2, vec![2])]));
    runner.push(Action::CheckRoutingTable(2, vec![(1, vec![1]), (0, vec![0])]));
    runner.push(Action::CheckRoutingTable(3, vec![]));

    start_test(runner)
}

/// Check that two archival nodes keep connected after network rebalance. Nodes 0 and 1 are archival nodes, others aren't.
/// Initially connect 2, 3, 4 to 0. Then connect 1 to 0, this connection should persist, even after other nodes tries
/// to connect to node 0 again.
///
/// Do four rounds where 2, 3, 4 tries to connect to 0 and check that connection between 0 and 1 was never dropped.
#[test]
// TODO(#5389) fix this test, ignoring for now to unlock merging
fn archival_node() -> anyhow::Result<()> {
    let mut runner = Runner::new(5, 5)
        .max_num_peers(3)
        .ideal_connections(2, 2)
        .safe_set_size(1)
        .minimum_outbound_peers(0)
        .set_as_archival(0)
        .set_as_archival(1);

    runner.push(Action::AddEdge { from: 2, to: 0, force: true });
    runner.push(Action::Wait(time::Duration::milliseconds(50)));
    runner.push(Action::AddEdge { from: 3, to: 0, force: true });
    runner.push(Action::Wait(time::Duration::milliseconds(50)));
    runner.push(Action::AddEdge { from: 4, to: 0, force: true });
    runner.push(Action::Wait(time::Duration::milliseconds(50)));
    runner.push_action(check_expected_connections(0, Some(2), Some(2)));

    runner.push(Action::AddEdge { from: 1, to: 0, force: true });
    runner.push(Action::Wait(time::Duration::milliseconds(50)));
    runner.push_action(check_expected_connections(0, Some(2), Some(2)));
    runner.push_action(check_direct_connection(0, 1));

    for _step in 0..4 {
        runner.push(Action::AddEdge { from: 2, to: 0, force: true });
        runner.push(Action::Wait(time::Duration::milliseconds(50)));
        runner.push(Action::AddEdge { from: 3, to: 0, force: true });
        runner.push(Action::Wait(time::Duration::milliseconds(50)));
        runner.push(Action::AddEdge { from: 4, to: 0, force: true });
        runner.push(Action::Wait(time::Duration::milliseconds(50)));
        runner.push_action(check_expected_connections(0, Some(2), Some(2)));
        runner.push_action(check_direct_connection(0, 1));
    }

    start_test(runner)
}

/// Spawn 3 nodes, add edges to form 0---1---2 line. Then send 2 pings from 0 to 2, one should be dropped.
#[test]
fn test_dropping_routing_messages() -> anyhow::Result<()> {
    let mut runner = Runner::new(3, 3).max_num_peers(2).ideal_connections(2, 2).enable_outbound();

    runner.push(Action::SetOptions { target: 0, max_num_peers: Some(1) });
    runner.push(Action::SetOptions { target: 1, max_num_peers: Some(2) });
    runner.push(Action::SetOptions { target: 2, max_num_peers: Some(1) });
    runner.push(Action::AddEdge { from: 0, to: 1, force: true });
    runner.push(Action::AddEdge { from: 1, to: 2, force: true });
    runner.push(Action::CheckRoutingTable(0, vec![(1, vec![1]), (2, vec![1])]));
    runner.push(Action::CheckRoutingTable(1, vec![(0, vec![0]), (2, vec![2])]));
    runner.push(Action::CheckRoutingTable(2, vec![(0, vec![1]), (1, vec![1])]));

    // Send two identical messages. One will be dropped, because the delay between them was less than 100ms.
    runner.push(Action::PingTo { source: 0, nonce: 0, target: 2 });
    runner.push(Action::PingTo { source: 0, nonce: 0, target: 2 });
    runner.push(Action::CheckPingPong(2, vec![Ping { nonce: 0, source: 0 }], vec![]));
    runner.push(Action::CheckPingPong(0, vec![], vec![Pong { nonce: 0, source: 2 }]));

    // Send two identical messages but in 300ms interval so they don't get dropped.
    runner.push(Action::PingTo { source: 0, nonce: 1, target: 2 });
    runner.push(Action::Wait(time::Duration::milliseconds(300)));
    runner.push(Action::PingTo { source: 0, nonce: 1, target: 2 });
    runner.push(Action::CheckPingPong(
        2,
        vec![
            Ping { nonce: 0, source: 0 },
            Ping { nonce: 1, source: 0 },
            Ping { nonce: 1, source: 0 },
        ],
        vec![],
    ));
    runner.push(Action::CheckPingPong(
        0,
        vec![],
        vec![
            Pong { nonce: 0, source: 2 },
            Pong { nonce: 1, source: 2 },
            Pong { nonce: 1, source: 2 },
        ],
    ));

    start_test(runner)
}<|MERGE_RESOLUTION|>--- conflicted
+++ resolved
@@ -120,8 +120,6 @@
     start_test(runner)
 }
 
-<<<<<<< HEAD
-=======
 /// Test routed messages are not dropped if have enough TTL.
 /// Spawn three nodes and connect them in a line:
 ///
@@ -168,7 +166,6 @@
     start_test(runner)
 }
 
->>>>>>> 8c42071c
 #[test]
 fn simple_remove() -> anyhow::Result<()> {
     let mut runner = Runner::new(3, 3);
