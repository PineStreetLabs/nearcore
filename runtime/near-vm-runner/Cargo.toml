[package]
name = "near-vm-runner"
version = "2.2.0"
authors = ["Near Inc <hello@nearprotocol.com>"]
edition = "2018"
license = "Apache-2.0"
readme = "README.md"
categories = ["wasm"]
repository = "https://github.com/nearprotocol/nearcore"
homepage = "https://github.com/nearprotocol/nearcore"
description = """
This crate implements the specification of the interface that Near blockchain exposes to the smart contracts.
"""

[dependencies]
<<<<<<< HEAD
cached = "0.12"
wasmer-runtime = { version="0.17.1", features = ["default-backend-singlepass"], default-features = false, package = "wasmer-runtime-near" }
wasmer-runtime-core = {version = "0.17.1", package = "wasmer-runtime-core-near" }
=======
borsh = "0.7.1"
wasmer-runtime = { version = "=0.17.1", features = ["default-backend-singlepass"], default-features = false }
wasmer-runtime-core = { version = "=0.17.1" }
>>>>>>> 7e04c063
pwasm-utils = "0.12"
parity-wasm = "0.41"
wasmtime = { version = "0.20.0", default-features = true, optional = true }
anyhow = { version = "1.0.19", optional = true }
near-runtime-fees = { path="../near-runtime-fees", version = "2.2.0" }
near-vm-logic = { path="../near-vm-logic", version = "2.2.0", default-features = false, features = []}
near-vm-errors = { path = "../near-vm-errors", version = "2.2.0" }
near-primitives = { path = "../../core/primitives" }
log = "0.4"

[dev-dependencies]
assert_matches = "1.3"
wabt = "0.9"
bencher = "^0.1.5"

[features]
default = [ "wasmer_default" ]
wasmtime_vm = [ "wasmtime", "anyhow"]
wasmer_default = []
wasmtime_default = ["wasmtime_vm"]
no_cpu_compatibility_checks = []
#lightbeam = ["wasmtime_vm", "wasmtime/lightbeam"]

# Use this feature to enable counting of fees and costs applied.
costs_counting = ["near-vm-logic/costs_counting"]

no_cache = []

[package.metadata.cargo-udeps.ignore]
# `no_cache` feature leads to an unused `cached` crate
normal = ["cached"]

[[bench]]
name = "bench"
harness = false<|MERGE_RESOLUTION|>--- conflicted
+++ resolved
@@ -13,15 +13,9 @@
 """
 
 [dependencies]
-<<<<<<< HEAD
-cached = "0.12"
+borsh = "0.7.1"
 wasmer-runtime = { version="0.17.1", features = ["default-backend-singlepass"], default-features = false, package = "wasmer-runtime-near" }
 wasmer-runtime-core = {version = "0.17.1", package = "wasmer-runtime-core-near" }
-=======
-borsh = "0.7.1"
-wasmer-runtime = { version = "=0.17.1", features = ["default-backend-singlepass"], default-features = false }
-wasmer-runtime-core = { version = "=0.17.1" }
->>>>>>> 7e04c063
 pwasm-utils = "0.12"
 parity-wasm = "0.41"
 wasmtime = { version = "0.20.0", default-features = true, optional = true }
