--- conflicted
+++ resolved
@@ -103,10 +103,7 @@
     if cache.is_none() {
         return compile_module(wasm_code, config);
     }
-<<<<<<< HEAD
-    let key = get_key(wasm_code_hash, wasm_code, VMKind::Wasmer0, config);
-=======
->>>>>>> 6b49b20a
+
     let cache = cache.unwrap();
     match cache.get(&(key.0).0) {
         Ok(serialized) => match serialized {
@@ -145,7 +142,7 @@
     config: &VMConfig,
     cache: Option<&dyn CompiledContractCache>,
 ) -> Result<wasmer_runtime::Module, VMError> {
-    let key = get_key(wasm_code_hash, wasm_code, VMKind::Wasmer, config);
+    let key = get_key(wasm_code_hash, wasm_code, VMKind::Wasmer0, config);
     #[cfg(not(feature = "no_cache"))]
     return memcache_compile_module_cached_wasmer(key, wasm_code, config, cache);
     #[cfg(feature = "no_cache")]
