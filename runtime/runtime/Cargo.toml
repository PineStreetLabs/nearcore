[package]
name = "node-runtime"
version = "0.0.1"
authors = ["Near Inc <hello@nearprotocol.com>"]
edition = "2018"

[dependencies]
bincode = "1.0.0"
byteorder = "1.2"
serde = "1.0"
serde_derive = "1.0"
serde_json = "1.0"
log = "0.4"
kvdb = "0.1"
rand = "0.6"
rand_xorshift = "0.1"
<<<<<<< HEAD
sodiumoxide = "0.2.5"
=======
ethash = "0.3"
ethereum-bigint = "0.2"
sodiumoxide = "0.2.2"
lazy_static = "1.4"
>>>>>>> 731fa47b

near-crypto = { path = "../../core/crypto" }
near-primitives = { path = "../../core/primitives" }
near-store = { path = "../../core/store" }
<<<<<<< HEAD
near-runtime-fees = { path = "../../runtime/near-runtime-fees" }
near-vm-logic = { path = "../../runtime/near-vm-logic" }
near-vm-runner = { path = "../../runtime/near-vm-runner" }
near-vm-errors = { path = "../../runtime/near-vm-errors" }
cached = "0.9.0"
borsh = "0.2.2"
=======
near-metrics = { path = "../../core/metrics" }
near-verifier = { path = "../../runtime/verifier" }
near-runtime-fees = { path = "../../runtime/near-runtime-fees" }
near-vm-logic = { path = "../../runtime/near-vm-logic" }
near-vm-runner = { path = "../../runtime/near-vm-runner" }
cached = { git = "https://github.com/nearprotocol/cached", rev = "7e472eddef68607e344d5a106a0e6705d92e55be" }
borsh = "0.2.5"
>>>>>>> 731fa47b

[features]
test-utils = []

[dev-dependencies]
tempdir = "0.3"
serde_json = "1.0.40"
base64 = "0.10.1"
indicatif = {version = "0.12.0", features = ["with_rayon"]}
rayon = "1.1"
assert_matches = "1.3.0"

testlib = { path = "../../test-utils/testlib" }

genesis-populate = { path = "../../genesis-tools/genesis-populate"}<|MERGE_RESOLUTION|>--- conflicted
+++ resolved
@@ -14,34 +14,22 @@
 kvdb = "0.1"
 rand = "0.6"
 rand_xorshift = "0.1"
-<<<<<<< HEAD
 sodiumoxide = "0.2.5"
-=======
 ethash = "0.3"
 ethereum-bigint = "0.2"
-sodiumoxide = "0.2.2"
 lazy_static = "1.4"
->>>>>>> 731fa47b
 
 near-crypto = { path = "../../core/crypto" }
 near-primitives = { path = "../../core/primitives" }
 near-store = { path = "../../core/store" }
-<<<<<<< HEAD
+near-metrics = { path = "../../core/metrics" }
+near-verifier = { path = "../../runtime/verifier" }
 near-runtime-fees = { path = "../../runtime/near-runtime-fees" }
 near-vm-logic = { path = "../../runtime/near-vm-logic" }
 near-vm-runner = { path = "../../runtime/near-vm-runner" }
 near-vm-errors = { path = "../../runtime/near-vm-errors" }
 cached = "0.9.0"
-borsh = "0.2.2"
-=======
-near-metrics = { path = "../../core/metrics" }
-near-verifier = { path = "../../runtime/verifier" }
-near-runtime-fees = { path = "../../runtime/near-runtime-fees" }
-near-vm-logic = { path = "../../runtime/near-vm-logic" }
-near-vm-runner = { path = "../../runtime/near-vm-runner" }
-cached = { git = "https://github.com/nearprotocol/cached", rev = "7e472eddef68607e344d5a106a0e6705d92e55be" }
 borsh = "0.2.5"
->>>>>>> 731fa47b
 
 [features]
 test-utils = []
