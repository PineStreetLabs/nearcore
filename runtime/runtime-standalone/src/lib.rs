--- conflicted
+++ resolved
@@ -228,12 +228,9 @@
             epoch_id: EpochId::default(),
             current_protocol_version: PROTOCOL_VERSION,
             config: self.runtime_config.clone(),
-<<<<<<< HEAD
             // TODO: shall we use compiled contracts cache in standalone runtime?
             cache: None,
-=======
             evm_chain_id: CHAIN_ID,
->>>>>>> f8cdfa34
         };
 
         let apply_result = self.runtime.apply(
