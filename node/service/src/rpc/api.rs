--- conflicted
+++ resolved
@@ -1,12 +1,8 @@
 use jsonrpc_core::{IoHandler, Result as JsonRpcResult};
 
 use client::Client;
-<<<<<<< HEAD
-use primitives::types::TransactionBody;
+use primitives::types::{SignedTransaction, TransactionBody, ViewCall, ViewCallResult};
 use std::sync::Arc;
-=======
-use primitives::types::{SignedTransaction, TransactionBody, ViewCall, ViewCallResult};
->>>>>>> 0aef6667
 
 build_rpc_trait! {
     pub trait TransactionApi {
@@ -25,15 +21,12 @@
 
 impl TransactionApi for RpcImpl {
     fn rpc_receive_transaction(&self, t: TransactionBody) -> JsonRpcResult<()> {
-<<<<<<< HEAD
-        Ok(self.client.receive_transaction(&t))
-=======
         let transaction = SignedTransaction::new(123, t);
-        Ok(self.receive_transaction(transaction))
+        Ok(self.client.receive_transaction(transaction))
     }
+
     fn rpc_view(&self, v: ViewCall) -> JsonRpcResult<ViewCallResult> {
-        Ok(self.view_call(&v))
->>>>>>> 0aef6667
+        Ok(self.client.view_call(&v))
     }
 }
 
@@ -52,19 +45,16 @@
     extern crate storage;
 
     use self::jsonrpc_test::Rpc;
-    use primitives::types::{SignedTransaction, TransactionBody};
+    use primitives::types::TransactionBody;
+    use storage::Storage;
 
     #[test]
     fn test_call() {
-<<<<<<< HEAD
+        let storage = Storage::new("storage/db");
         let rpc_impl = RpcImpl {
-            client: Arc::new(Client::default()),
+            client: Arc::new(Client::new(storage)),
         };
         let handler = get_handler(rpc_impl);
-=======
-        let storage = storage::Storage::new("storage/db-test");
-        let handler = get_handler(Client::new(storage));
->>>>>>> 0aef6667
         let rpc = Rpc::from(handler);
         let t = TransactionBody {
             nonce: 0,
